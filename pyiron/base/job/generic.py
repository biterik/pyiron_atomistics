--- conflicted
+++ resolved
@@ -873,17 +873,11 @@
                 # del self
                 # p.start()
                 del self
-<<<<<<< HEAD
                 master_inspect = project.inspect(master_id)
                 if master_inspect["server"]["run_mode"] == "non_modal" or \
                         (master_inspect["server"]["run_mode"] == "modal" and queue_flag):
                     master = master_inspect.load_object()
-                    master._run_if_refresh()
-=======
-                if project.inspect(master_id)["server"]["run_mode"] == "non_modal":
-                    master = project.load(master_id)
                     master.run_if_refresh()
->>>>>>> e2b1e8dd
                 # if master.server.run_mode.non_modal or master.server.run_mode.queue:
                 #     master._run_if_refresh()
                 #     if master.server.run_mode.queue and master._process:
