--- conflicted
+++ resolved
@@ -233,7 +233,20 @@
         self.input.potential.write_file(file_name="potential.inp", cwd=self.working_directory)
         self.input.potential.copy_pot_files(self.working_directory)
 
-<<<<<<< HEAD
+    def _get_executable_version_number(self):
+        """
+        Get the version of the executable
+
+        Returns:
+            list: List of integers defining the version number
+        """
+        if self.executable.version:
+            return [l for l in [[int(i) for i in s.split('.') if i.isdigit()]
+                                for s in self.executable.version.split('_')]
+                    if len(l) > 0][0]
+        else:
+            return None
+
     @property
     def publication(self):
         return {'lammps': """\
@@ -249,21 +262,6 @@
   url = {http://www.sciencedirect.com/science/article/pii/S002199918571039X},
   author = {Steve Plimpton}
 }"""}
-=======
-    def _get_executable_version_number(self):
-        """
-        Get the version of the executable
-
-        Returns:
-            list: List of integers defining the version number
-        """
-        if self.executable.version:
-            return [l for l in [[int(i) for i in s.split('.') if i.isdigit()]
-                                for s in self.executable.version.split('_')]
-                    if len(l) > 0][0]
-        else:
-            return None
->>>>>>> 85be410e
 
     def collect_output(self):
         """
