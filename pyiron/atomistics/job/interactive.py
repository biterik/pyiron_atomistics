# coding: utf-8
# Copyright (c) Max-Planck-Institut für Eisenforschung GmbH - Computational Materials Design (CM) Department
# Distributed under the terms of "New BSD License", see the LICENSE file.

import numpy as np
from pyiron.base.job.interactive import InteractiveBase
from pyiron.atomistics.structure.atoms import Atoms
from pyiron.atomistics.structure.periodic_table import PeriodicTable
from pyiron.atomistics.job.atomistic import AtomisticGenericJob, GenericOutput

__author__ = "Osamu Waseda, Jan Janssen"
__copyright__ = (
    "Copyright 2019, Max-Planck-Institut für Eisenforschung GmbH - "
    "Computational Materials Design (CM) Department"
)
__version__ = "1.0"
__maintainer__ = "Jan Janssen"
__email__ = "janssen@mpie.de"
__status__ = "development"
__date__ = "Sep 1, 2017"


class GenericInteractive(AtomisticGenericJob, InteractiveBase):
    def __init__(self, project, job_name):
        super(GenericInteractive, self).__init__(project, job_name)
        self.output = GenericInteractiveOutput(job=self)
        self._structure_previous = None
        self._structure_current = None
        self._interactive_enforce_structure_reset = False
        self._interactive_grand_canonical = False
        self._interactive_fetch_completed = True
        self._interactive_species_lst = np.array([])
        self._periodic_table = PeriodicTable()
<<<<<<< HEAD
        self.interactive_output_functions =  {'cells': self.interactive_cells_getter(),
                                              'energy_pot': self.interactive_energy_pot_getter(),
                                              'energy_tot': self.interactive_energy_tot_getter(),
                                              'forces': self.interactive_forces_getter(),
                                              'positions': self.interactive_positions_getter(),
                                              'pressures': self.interactive_pressures_getter(),
                                              'stress': self.interactive_stress_getter(),
                                              'steps': self.interactive_steps_getter(),
                                              'temperature': self.interactive_temperature_getter(),
                                              'indices': self.interactive_indices_getter(),
                                              'computation_time': self.interactive_computation_time_getter(),
                                              'unwrapped_positions': self.interactive_unwrapped_positions_getter(),
                                              'atom_spin_constraints': self.interactive_atom_spin_constraints_getter(),
                                              'atom_spins': self.interactive_atom_spins_getter(),
                                              'magnetic_forces': self.interactive_magnetic_forces_getter(),
                                              'volume': self.interactive_volume_getter()}
        self.interactive_cache = {'cells': [],
                                  'energy_pot': [],
                                  'energy_tot': [],
                                  'forces': [],
                                  'positions': [],
                                  'pressures': [],
                                  'stress': [],
                                  'steps': [],
                                  'temperature': [],
                                  'indices': [],
                                  'computation_time': [],
                                  'unwrapped_positions': [],
                                  'atom_spin_constraints': [],
                                  'atom_spins': [],
                                  'magnetic_forces': [],
                                  'volume': []}
=======
        self.interactive_cache = {
            "cells": [],
            "energy_pot": [],
            "energy_tot": [],
            "forces": [],
            "positions": [],
            "pressures": [],
            "stress": [],
            "steps": [],
            "temperature": [],
            "indices": [],
            "computation_time": [],
            "unwrapped_positions": [],
            "atom_spin_constraints": [],
            "atom_spins": [],
            "magnetic_forces": [],
            "volume": [],
        }
>>>>>>> 647459cf

    @property
    def interactive_enforce_structure_reset(self):
        return self._interactive_enforce_structure_reset

    @interactive_enforce_structure_reset.setter
    def interactive_enforce_structure_reset(self, reset):
        if not isinstance(reset, bool):
            raise AssertionError()
        self._interactive_enforce_structure_reset = reset

    @property
    def initial_structure(self):
        return AtomisticGenericJob.structure.fget(self)

    @property
    def current_structure(self):
        return self.structure

    @current_structure.setter
    def current_structure(self, structure):
        self.structure = structure

    @property
    def structure(self):
        if self._structure_current is not None:
            return self._structure_current
        elif (
            self.server.run_mode.interactive
            or self.server.run_mode.interactive_non_modal
        ):
            self._structure_current = AtomisticGenericJob.structure.fget(self)
            return self._structure_current
        else:
            return AtomisticGenericJob.structure.fget(self)

    @structure.setter
    def structure(self, structure):
        if (
            self.server.run_mode.interactive
            or self.server.run_mode.interactive_non_modal
        ):
            # only overwrite the initial structure if it is not set already.
            if AtomisticGenericJob.structure.fget(self) is None:
                AtomisticGenericJob.structure.fset(self, structure.copy())
            self._structure_current = structure
        else:
            AtomisticGenericJob.structure.fset(self, structure)

    def species_from_hdf(self):
        if (
            "output" in self.project_hdf5.list_groups()
            and "interactive" in self.project_hdf5["output"].list_groups()
            and "species" in self.project_hdf5["output/interactive"].list_nodes()
        ):
            with self.project_hdf5.open("output/interactive") as hdf:
                self._interactive_species_lst = np.array(hdf["species"])

    def run_if_interactive(self):
        self.status.running = True
        if self.structure is None:
            raise ValueError("Input structure not set. Use method set_structure()")
        if not self.interactive_is_activated():
            self.interactive_initialize_interface()
        pre_struct = self.get_structure(-1)
        if pre_struct is not None:
            self._structure_previous = pre_struct
        else:
            self._structure_previous = self.structure.copy()
        if self._structure_current is not None:
            if (
                len(self._structure_current) != len(self._structure_previous)
                and not self._interactive_grand_canonical
            ):
                raise ValueError(
                    "The number of atoms changed, this is currently not supported!"
                )
            index_merge_lst = self._interactive_species_lst.tolist() + list(
                self._structure_current.get_species_symbols()
            )
            el_lst = sorted(set(index_merge_lst), key=index_merge_lst.index)
            current_structure_index = [
                el_lst.index(el)
                for el in self._structure_current.get_chemical_symbols()
            ]
            previous_structure_index = [
                el_lst.index(el)
                for el in self._structure_previous.get_chemical_symbols()
            ]
            if not self._interactive_enforce_structure_reset:
                if not np.allclose(
                    self._structure_current.cell,
                    self._structure_previous.cell,
                    rtol=1e-15,
                    atol=1e-15,
                ):
                    self._logger.debug("Generic library: cell changed!")
                    self.interactive_cells_setter(self._structure_current.cell)
                if not np.allclose(
                    self._structure_current.get_scaled_positions(),
                    self._structure_previous.get_scaled_positions(),
                    rtol=1e-15,
                    atol=1e-15,
                ):
                    self._logger.debug("Generic library: positions changed!")
                    self.interactive_positions_setter(self._structure_current.positions)
                if np.any(self._structure_current.get_initial_magnetic_moments()) and (
                    None in self._structure_previous.get_initial_magnetic_moments()
                    or not np.allclose(
                        self._structure_current.get_initial_magnetic_moments(),
                        self._structure_previous.get_initial_magnetic_moments(),
                    )
                ):
                    self._logger.debug("Generic library: magnetic moments changed!")
                    self.interactive_spin_constraints_setter(
                        self._structure_current.get_initial_magnetic_moments()
                    )
                if not np.array_equal(
                    np.array(current_structure_index),
                    np.array(previous_structure_index),
                ):
                    self._logger.debug("Generic library: indices changed!")
                    self.interactive_indices_setter(self._structure_current.indices)
            else:
                self._logger.debug("Generic library: structure changed!")
                self.interactive_structure_setter(self._structure_current)

    def interactive_cells_getter(self):
        return self.initial_structure.cell

    def interactive_collect(self):
        if "cells" in self.interactive_cache.keys():
            self.interactive_cache["cells"].append(self.interactive_cells_getter())
        if "energy_pot" in self.interactive_cache.keys():
            self.interactive_cache["energy_pot"].append(
                self.interactive_energy_pot_getter()
            )
        if "energy_tot" in self.interactive_cache.keys():
            self.interactive_cache["energy_tot"].append(
                self.interactive_energy_tot_getter()
            )
        if "forces" in self.interactive_cache.keys():
            self.interactive_cache["forces"].append(self.interactive_forces_getter())
        if "positions" in self.interactive_cache.keys():
            self.interactive_cache["positions"].append(
                self.interactive_positions_getter()
            )
        if "pressures" in self.interactive_cache.keys():
            self.interactive_cache["pressures"].append(
                self.interactive_pressures_getter()
            )
        if "stress" in self.interactive_cache.keys():
            self.interactive_cache["stress"].append(self.interactive_stress_getter())
        if "steps" in self.interactive_cache.keys():
            self.interactive_cache["steps"].append(self.interactive_steps_getter())
        if "temperature" in self.interactive_cache.keys():
            self.interactive_cache["temperature"].append(
                self.interactive_temperatures_getter()
            )
        if "computation_time" in self.interactive_cache.keys():
            self.interactive_cache["computation_time"].append(
                self.interactive_time_getter()
            )
        if "indices" in self.interactive_cache.keys():
            self.interactive_cache["indices"].append(self.interactive_indices_getter())
        if "atom_spins" in self.interactive_cache.keys():
            self.interactive_cache["atom_spins"].append(self.interactive_spins_getter())
        if "atom_spin_constraints" in self.interactive_cache.keys():
            if self._generic_input["fix_spin_constraint"]:
                self.interactive_cache["atom_spin_constraints"].append(
                    self.interactive_spin_constraints_getter()
                )
        if "magnetic_forces" in self.interactive_cache.keys():
            if self._generic_input["fix_spin_constraint"]:
                self.interactive_cache["magnetic_forces"].append(
                    self.interactive_magnetic_forces_getter()
                )
        if "unwrapped_positions" in self.interactive_cache.keys():
            self.interactive_cache["unwrapped_positions"].append(
                self.interactive_unwrapped_positions_getter()
            )
        if "volume" in self.interactive_cache.keys():
            self.interactive_cache["volume"].append(self.interactive_volume_getter())
        if (
            len(list(self.interactive_cache.keys())) > 0
            and len(self.interactive_cache[list(self.interactive_cache.keys())[0]])
            % self._interactive_flush_frequency
            == 0
        ):
            self.interactive_flush(path="interactive")
        if self.server.run_mode.interactive_non_modal:
            self._interactive_fetch_completed = True

    def interactive_flush(self, path="interactive", include_last_step=False):
        """

        Args:
            path:
            include_last_step:

        Returns:

        """
        with self.project_hdf5.open("output") as hdf_output:
            with hdf_output.open(path) as hdf:
                hdf["species"] = self._interactive_species_lst.tolist()
        super(GenericInteractive, self).interactive_flush(
            path=path, include_last_step=include_last_step
        )

    def interactive_indices_getter(self):
        species_symbols = np.array(
            [e.Abbreviation for e in self.current_structure.species]
        )
        self._interactive_species_lst = self._extend_species_elements(
            struct_species=species_symbols, species_array=self._interactive_species_lst
        )
        index_merge_lst = self._interactive_species_lst.tolist() + list(
            self._structure_current.get_species_symbols()
        )
        el_lst = sorted(set(index_merge_lst), key=index_merge_lst.index)
        current_structure_index = np.array(
            [el_lst.index(el) for el in self._structure_current.get_chemical_symbols()]
        )
        return current_structure_index

    def interactive_positions_getter(self):
        return self.current_structure.positions

    def interactive_steps_getter(self):
        return len(self.interactive_cache[list(self.interactive_cache.keys())[0]])

    def interactive_time_getter(self):
        return self.interactive_steps_getter()

    def interactive_volume_getter(self):
        return self.initial_structure.get_volume()

    def get_structure(self, iteration_step=-1, wrap_atoms=True):
        """
        Gets the structure from a given iteration step of the simulation (MD/ionic relaxation). For static calculations
        there is only one ionic iteration step
        Args:
            iteration_step (int): Step for which the structure is requested

        Returns:
            atomistics.structure.atoms.Atoms object
        """
        if (
            self.server.run_mode.interactive
            or self.server.run_mode.interactive_non_modal
        ):
            # Warning: We only copy symbols, positions and cell information - no tags.
            if len(self.output.indices) != 0:
                indices = self.output.indices[iteration_step]
            else:
                indices = self.get("output/generic/indices")
            if len(self._interactive_species_lst) == 0:
                el_lst = [el.Abbreviation for el in self.structure.species]
            else:
                el_lst = self._interactive_species_lst.tolist()
            if indices is not None:
                if wrap_atoms:
                    positions = self.output.positions[iteration_step]
                else:
                    if len(self.output.unwrapped_positions) > max([iteration_step, 0]):
                        positions = self.output.unwrapped_positions[iteration_step]
                    else:
                        positions = (
                            self.output.positions[iteration_step]
                            + self.output.total_displacements[iteration_step]
                        )
                atoms = Atoms(
                    symbols=np.array([el_lst[el] for el in indices]),
                    positions=positions,
                    cell=self.output.cells[iteration_step],
                )
                # Update indicies to match the indicies in the cache.
                atoms.set_species([self._periodic_table.element(el) for el in el_lst])
                atoms.indices = indices
                if wrap_atoms:
                    atoms = atoms.center_coordinates_in_unit_cell()
                return atoms
            else:
                return None
        else:
            if (
                self.get("output/generic/cells") is not None
                and len(self.get("output/generic/cells")) != 0
            ):
                return super(GenericInteractive, self).get_structure(
                    iteration_step=iteration_step, wrap_atoms=wrap_atoms
                )
            else:
                return None

    @staticmethod
    def _extend_species_elements(struct_species, species_array):
        if not all(np.isin(struct_species, species_array)):
            new_elements_index = np.invert(np.isin(struct_species, species_array))
            species_array = np.append(species_array, struct_species[new_elements_index])
        return species_array

    # Functions which have to be implemented by the fin
    def interactive_cells_setter(self, cell):
        raise NotImplementedError("interactive_cells_getter() is not implemented!")

    def interactive_energy_pot_getter(self):
        raise NotImplementedError("interactive_energy_pot_getter() is not implemented!")

    def interactive_energy_tot_getter(self):
        raise NotImplementedError("interactive_energy_tot_getter() is not implemented!")

    def interactive_forces_getter(self):
        raise NotImplementedError("interactive_forces_getter() is not implemented!")

    def interactive_indices_setter(self, indices):
        raise NotImplementedError("interactive_indices_setter() is not implemented!")

    def interactive_spins_getter(self):
        raise NotImplementedError("interactive_spins_getter() is not implemented!")

    def interactive_spin_constraints_getter(self):
        raise NotImplementedError(
            "interactive_spin_constraints_getter() is not implemented!"
        )

    def interactive_magnetic_forces_getter(self):
        raise NotImplementedError(
            "interactive_magnetic_forces_getter() is not implemented!"
        )

    def interactive_spin_constraints_setter(self, spins):
        raise NotImplementedError(
            "iinteractive_spin_constraints_setter() is not implemented!"
        )

    def interactive_initialize_interface(self):
        raise NotImplementedError(
            "interactive_initialize_interface() is not implemented!"
        )

    def interactive_positions_setter(self, positions):
        raise NotImplementedError("interactive_positions_setter() is not implemented!")

    def interactive_pressures_getter(self):
        raise NotImplementedError("interactive_pressures_getter() is not implemented!")

    def interactive_stress_getter(self):
        raise NotImplementedError("interactive_stress_getter() is not implemented!")

    def interactive_structure_setter(self, structure):
        raise NotImplementedError("interactive_structure_setter() is not implemented!")

    def interactive_temperatures_getter(self):
        raise NotImplementedError(
            "interactive_temperatures_getter() is not implemented!"
        )

    def interactive_unwrapped_positions_getter(self):
        raise NotImplementedError(
            "interactive_unwrapped_positions_getter() is not implemented!"
        )


class GenericInteractiveOutput(GenericOutput):
    def __init__(self, job):
        super(GenericInteractiveOutput, self).__init__(job=job)

    def _key_from_cache(self, key):
        """
        Get all entries from the interactive cache for a specific key.

        Args:
            key (str): name of the key

        Returns:
            list: list of values stored in the interactive cache
        """
        if (
            key in self._job.interactive_cache.keys()
            and self._job.interactive_is_activated()
            and len(self._job.interactive_cache[key]) != 0
        ):
            return self._job.interactive_cache[key]
        else:
            return []

    def _lst_from_cache(self, key):
        """

        Args:
            key (str): name of the key

        Returns:
            list:
        """
        lst = self._key_from_cache(key)
        if len(lst) != 0 and isinstance(lst[-1], list):
            return [np.array(out) for out in lst]
        else:
            return lst

    def _key_from_hdf(self, key):
        """
        Get all entries from the HDF5 file for a specific key - stored under 'output/interactive/<key>'

        Args:
            key (str): name of the key

        Returns:

        """
        return self._job["output/interactive/" + key]

    def _key_from_property(self, key, prop):
        """

        Args:
            key (str): name of the key
            prop (function):

        Returns:

        """
        return_lst = self._key_from_cache(key)
        hdf5_output = self._key_from_hdf(key)
        if hdf5_output is not None:
            return_lst = hdf5_output.tolist() + return_lst
        else:
            prop_result = prop(self)
            if prop_result is not None:
                return_lst = prop(self).tolist() + return_lst
        return np.array(return_lst)

    def _lst_from_property(self, key, prop=None):
        """

        Args:
            key (str):
            prop (function):

        Returns:

        """
        return_lst = self._lst_from_cache(key)
        hdf5_output = self._key_from_hdf(key)
        if hdf5_output is not None and len(hdf5_output) != 0:
            if isinstance(hdf5_output[-1], list):
                return_lst = [np.array(out) for out in hdf5_output] + return_lst
            else:
                return_lst = hdf5_output.tolist() + return_lst
        elif prop is not None:
            prop_result = prop(self)
            if prop_result is not None:
                return_lst = prop_result.tolist() + return_lst
        return np.array(return_lst)

    @property
    def indices(self):
        return self._lst_from_property(key="indices", prop=GenericOutput.indices.fget)

    @property
    def cells(self):
        return self._key_from_property(key="cells", prop=GenericOutput.cells.fget)

    @property
    def energy_pot(self):
        return self._key_from_property(
            key="energy_pot", prop=GenericOutput.energy_pot.fget
        )

    @property
    def energy_tot(self):
        return self._key_from_property(
            key="energy_tot", prop=GenericOutput.energy_tot.fget
        )

    @property
    def forces(self):
        return self._lst_from_property(key="forces", prop=GenericOutput.forces.fget)

    @property
    def positions(self):
        return self._lst_from_property(
            key="positions", prop=GenericOutput.positions.fget
        )

    @property
    def pressures(self):
        return self._key_from_property(
            key="pressures", prop=GenericOutput.pressures.fget
        )

    @property
    def steps(self):
        return self._key_from_property(key="steps", prop=GenericOutput.steps.fget)

    @property
    def temperature(self):
        return self._key_from_property(
            key="temperature", prop=GenericOutput.temperature.fget
        )

    @property
    def time(self):
        return self._key_from_property(
            key="computation_time", prop=GenericOutput.computation_time.fget
        )

    @property
    def unwrapped_positions(self):
        return self._lst_from_property(
            key="unwrapped_positions", prop=GenericOutput.unwrapped_positions.fget
        )

    @property
    def volume(self):
        return self._key_from_property(key="volume", prop=GenericOutput.volume.fget)

    def __dir__(self):
        return list(
            set(
                list(self._job.interactive_cache.keys())
                + super(GenericOutput).__dir__()
            )
        )


class InteractiveInterface(object):
    def get_cell(self):
        raise NotImplementedError

    def set_cell(self, cell):
        raise NotImplementedError

    def get_temperature(self):
        raise NotImplementedError

    def set_temperature(self, temperature):
        raise NotImplementedError

    def get_positions(self):
        raise NotImplementedError

    def set_positions(self, positions):
        raise NotImplementedError

    def get_forces(self):
        raise NotImplementedError

    def set_forces(self, forces):
        raise NotImplementedError

    def get_energy_tot(self):
        raise NotImplementedError

    def set_energy_tot(self, energy_tot):
        raise NotImplementedError

    def get_energy_pot(self):
        raise NotImplementedError

    def set_energy_pot(self, energy_pot):
        raise NotImplementedError

    def get_pressure(self):
        raise NotImplementedError

    def set_pressure(self, pressure):
        raise NotImplementedError

    def run_interactive(self):
        raise NotImplementedError<|MERGE_RESOLUTION|>--- conflicted
+++ resolved
@@ -7,6 +7,7 @@
 from pyiron.atomistics.structure.atoms import Atoms
 from pyiron.atomistics.structure.periodic_table import PeriodicTable
 from pyiron.atomistics.job.atomistic import AtomisticGenericJob, GenericOutput
+from collections import defaultdict
 
 __author__ = "Osamu Waseda, Jan Janssen"
 __copyright__ = (
@@ -31,7 +32,6 @@
         self._interactive_fetch_completed = True
         self._interactive_species_lst = np.array([])
         self._periodic_table = PeriodicTable()
-<<<<<<< HEAD
         self.interactive_output_functions =  {'cells': self.interactive_cells_getter(),
                                               'energy_pot': self.interactive_energy_pot_getter(),
                                               'energy_tot': self.interactive_energy_tot_getter(),
@@ -48,42 +48,7 @@
                                               'atom_spins': self.interactive_atom_spins_getter(),
                                               'magnetic_forces': self.interactive_magnetic_forces_getter(),
                                               'volume': self.interactive_volume_getter()}
-        self.interactive_cache = {'cells': [],
-                                  'energy_pot': [],
-                                  'energy_tot': [],
-                                  'forces': [],
-                                  'positions': [],
-                                  'pressures': [],
-                                  'stress': [],
-                                  'steps': [],
-                                  'temperature': [],
-                                  'indices': [],
-                                  'computation_time': [],
-                                  'unwrapped_positions': [],
-                                  'atom_spin_constraints': [],
-                                  'atom_spins': [],
-                                  'magnetic_forces': [],
-                                  'volume': []}
-=======
-        self.interactive_cache = {
-            "cells": [],
-            "energy_pot": [],
-            "energy_tot": [],
-            "forces": [],
-            "positions": [],
-            "pressures": [],
-            "stress": [],
-            "steps": [],
-            "temperature": [],
-            "indices": [],
-            "computation_time": [],
-            "unwrapped_positions": [],
-            "atom_spin_constraints": [],
-            "atom_spins": [],
-            "magnetic_forces": [],
-            "volume": [],
-        }
->>>>>>> 647459cf
+        self.interactive_cache = defaultdict(list)
 
     @property
     def interactive_enforce_structure_reset(self):
