--- conflicted
+++ resolved
@@ -6,10 +6,7 @@
 from sklearn.cluster import AgglomerativeClustering
 from scipy.sparse import coo_matrix
 from scipy.special import gamma
-<<<<<<< HEAD
-from pyiron_base import Settings, DataContainer
-=======
->>>>>>> 277071c3
+from pyiron_base import Settings
 from pyiron_atomistics.atomistics.structure.analyse import get_average_of_unique_labels
 from scipy.spatial.transform import Rotation
 from scipy.special import sph_harm
@@ -550,9 +547,10 @@
         """Attributes for the mode."""
         return ['filled', 'ragged', 'flattened']+super().__dir__()
 
+
 class Mode:
     """Helper class for mode
-    
+
     Attributes: `distances`, `vecs`, `indices`, `shells`, `atom_numbers` and maybe more
     """
     def __init__(self, mode, ref_neigh):
@@ -994,10 +992,9 @@
             ind_shell.append(ia_shells_dict)
         return ind_shell
 
-<<<<<<< HEAD
-=======
+
 Neighbors.__doc__ = Tree.__doc__
->>>>>>> 277071c3
+
 
 def get_volume_of_n_sphere_in_p_norm(n=3, p=2):
     """
@@ -1005,7 +1002,6 @@
 
     https://en.wikipedia.org/wiki/Volume_of_an_n-ball#Balls_in_Lp_norms
     """
-<<<<<<< HEAD
     return (2*gamma(1+1/p))**n/gamma(1+n/p)
 
 
@@ -1110,7 +1106,4 @@
         indices[t, :, :] = neigh.indices
         distances[t, :, :] = neigh.distances
         vecs[t, :, :, :] = neigh.vecs
-    return indices, distances, vecs
-=======
-    return (2*gamma(1+1/p))**n/gamma(1+n/p)
->>>>>>> 277071c3
+    return indices, distances, vecs