--- conflicted
+++ resolved
@@ -2075,20 +2075,10 @@
         return new_array
 
     def __getattr__(self, item):
-<<<<<<< HEAD
-        if item in self.arrays.keys():
-            warnings.warn(
-                "Using tags via attribute is deprecated. Use"
-                f" arrays[{item}] instead"
-            )
-            return self.arrays[item]
-        return object.__getattribute__(self, item)
-=======
         try:
             return self.arrays[item]
         except KeyError:
             return object.__getattribute__(self, item)
->>>>>>> b5163f0a
 
     def __dir__(self):
         new_dir = super().__dir__()
