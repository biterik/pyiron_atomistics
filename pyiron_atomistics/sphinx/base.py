# coding: utf-8
# Copyright (c) Max-Planck-Institut für Eisenforschung GmbH -Computational Materials Design (CM) Department
# Distributed under the terms of "New BSD License", see the LICENSE file.

from __future__ import print_function, division

import numpy as np
import os
import posixpath
import re
import stat
from shutil import copyfile, move as movefile
import scipy.constants
import warnings
import json
import spglib
import subprocess
from subprocess import PIPE
import tarfile
from tempfile import TemporaryDirectory

from pyiron_atomistics.dft.job.generic import GenericDFTJob
from pyiron_atomistics.dft.waves.electronic import ElectronicStructure
from pyiron_atomistics.vasp.potential import (
    VaspPotentialFile,
    strip_xc_from_potential_name,
    find_potential_file as find_potential_file_vasp,
    VaspPotentialSetter,
)
from pyiron_atomistics.sphinx.structure import read_atoms
from pyiron_atomistics.sphinx.potential import SphinxJTHPotentialFile
from pyiron_atomistics.sphinx.potential import (
    find_potential_file as find_potential_file_jth,
)
from pyiron_atomistics.sphinx.util import sxversions
from pyiron_atomistics.sphinx.volumetric_data import SphinxVolumetricData
from pyiron_base import state, DataContainer, job_status_successful_lst, deprecate

__author__ = "Osamu Waseda, Jan Janssen"
__copyright__ = (
    "Copyright 2021, Max-Planck-Institut für Eisenforschung GmbH - "
    "Computational Materials Design (CM) Department"
)
__version__ = "1.0"
__maintainer__ = "Jan Janssen"
__email__ = "janssen@mpie.de"
__status__ = "development"
__date__ = "Sep 1, 2017"

BOHR_TO_ANGSTROM = (
    scipy.constants.physical_constants["Bohr radius"][0] / scipy.constants.angstrom
)
HARTREE_TO_EV = scipy.constants.physical_constants["Hartree energy in eV"][0]
RYDBERG_TO_EV = HARTREE_TO_EV / 2
HARTREE_OVER_BOHR_TO_EV_OVER_ANGSTROM = HARTREE_TO_EV / BOHR_TO_ANGSTROM


class SphinxBase(GenericDFTJob):
    """
    Class to setup and run SPHInX simulations.

    Inherits pyiron_atomistics.atomistics.job.generic.GenericJob. The functions in
    these modules are written such that the function names and attributes
    are very pyiron-generic (get_structure(), molecular_dynamics(),
    version) but internally handle SPHInX specific input and output.

    Alternatively, because SPHInX inputs are built on a group-based
    format, users have the option to set specific groups and parameters
    directly, e.g.

    ```python
    # Modify/add a new parameter via
    job.input.sphinx.PAWHamiltonian.nEmptyStates = 15
    job.input.sphinx.PAWHamiltonian.dipoleCorrection = True
    # or
    job.input.sphinx.PAWHamiltonian.set("nEmptyStates", 15)
    job.input.sphinx.PAWHamiltonian.set("dipoleCorrection", True)
    # Modify/add a sub-group via
    job.input.sphinx.initialGuess.rho.charged = {"charge": 2, "z": 25}
    # or
    job.input.sphinx.initialGuess.rho.set("charged", {"charge": 2, "z": 25})
    ```

    Args:
        project: Project object (defines path where job will be
                 created and stored)
        job_name (str): name of the job (must be unique within
                        this project path)
    """

    """Version of the data format in hdf5"""
    __hdf_version__ = "0.1.0"

    def __init__(self, project, job_name):
        super(SphinxBase, self).__init__(project, job_name)

        # keeps both the generic parameters as well as the sphinx specific
        # input groups
        self.input = Group(table_name="parameters", lazy=True)
        self.load_default_input()
        self.output = Output(job=self)
        self.input_writer = InputWriter()
        self._potential = VaspPotentialSetter([])
        if self.check_vasp_potentials():
            self.input["VaspPot"] = True  # use VASP potentials if available
        self._generic_input["restart_for_band_structure"] = False
        self._generic_input["path_name"] = None
        self._generic_input["n_path"] = None
        self._generic_input["fix_spin_constraint"] = False

    def update_sphinx(self):
        if self.output.old_version:
            _update_datacontainer(self)

    def __getitem__(self, item):
        if not isinstance(item, str):
            return super().__getitem__(item)
        result = None
        if item[-1] == "/":
            item = item[:-1]
        for tag in item.split("/"):
            try:  # horrible workaround to be removed when hdf output becomes consistent
                if result is None:
                    result = super().__getitem__(tag)
                else:
                    result = result[tag]
                if hasattr(result, "list_nodes") and "TYPE" in result.list_nodes():
                    result = result.to_object()
            except (ValueError, KeyError):
                return None
        return result

    @property
    def structure(self):
        """

        Returns:

        """
        return GenericDFTJob.structure.fget(self)

    @structure.setter
    def structure(self, structure):
        """

        Args:
            structure:

        Returns:

        """
        GenericDFTJob.structure.fset(self, structure)
        if structure is not None:
            self._potential = VaspPotentialSetter(
                element_lst=structure.get_species_symbols().tolist()
            )

    @property
    def id_pyi_to_spx(self):
        if self.input_writer.id_pyi_to_spx is None:
            self.input_writer.structure = self.structure
        return self.input_writer.id_pyi_to_spx

    @property
    def id_spx_to_pyi(self):
        if self.input_writer.id_spx_to_pyi is None:
            self.input_writer.structure = self.structure
        return self.input_writer.id_spx_to_pyi

    @property
    def plane_wave_cutoff(self):
        if "eCut" in self.input.sphinx.basis.keys():
            return self.input.sphinx.basis["eCut"] * RYDBERG_TO_EV
        else:
            return self.input["EnCut"]

    @property
    def fix_spin_constraint(self):
        return self._generic_input["fix_spin_constraint"]

    @fix_spin_constraint.setter
    def fix_spin_constraint(self, boolean):
        if not isinstance(boolean, bool):
            raise ValueError("fix_spin_constraint has to be a boolean")
        self._generic_input["fix_spin_constraint"] = boolean
        self.structure.set_array(
            "spin_constraint", np.array(len(self.structure) * [boolean])
        )

    @plane_wave_cutoff.setter
    def plane_wave_cutoff(self, val):
        """
        Function to setup the energy cut-off for the SPHInX job in eV.

        Args:
            val (int): energy cut-off in eV
        """
        if val <= 0:
            raise ValueError("Cutoff radius value not valid")
        elif val < 50:
            warnings.warn(
                "The given cutoff is either very small (probably "
                + "too small) or was accidentally given in Ry. "
                + "Please make sure it is in eV (1eV = 13.606 Ry)."
            )
        self.input["EnCut"] = val
        self.input.sphinx.basis.eCut = self.input["EnCut"] / RYDBERG_TO_EV

    @property
    def exchange_correlation_functional(self):
        return self.input["Xcorr"]

    @exchange_correlation_functional.setter
    def exchange_correlation_functional(self, val):
        """
        Args:
            val:

        Returns:
        """
        if val.upper() in ["PBE", "LDA"]:
            self.input["Xcorr"] = val.upper()
        else:
            warnings.warn(
                "Exchange correlation function not recognized (\
                    recommended: PBE or LDA)",
                SyntaxWarning,
            )
            self.input["Xcorr"] = val
        if "xc" in self.input.sphinx.PAWHamiltonian.keys():
            self.input.sphinx.PAWHamiltonian.xc = self.input["Xcorr"]

    @property
    def potential_view(self):
        if self.structure is None:
            raise ValueError("Can't list potentials unless a structure is set")
        else:
            if self.input["VaspPot"]:
                potentials = VaspPotentialFile(xc=self.input["Xcorr"])
            else:
                potentials = SphinxJTHPotentialFile(xc=self.input["Xcorr"])
            df = potentials.find(self.structure.get_species_symbols().tolist())
            if len(df) > 0:
                df["Name"] = [
                    strip_xc_from_potential_name(n) for n in df["Name"].values
                ]
            return df

    @property
    def potential_list(self):
        return list(self.potential_view["Name"].values)

    @property
    def potential(self):
        return self._potential

    def get_kpoints(self):
        return self.input.KpointFolding

    def get_version_float(self):
        version_str = self.executable.version.split("_")[0]
        version_float = float(version_str.split(".")[0])
        if len(version_str.split(".")) > 1:
            version_float += float("0." + "".join(version_str.split(".")[1:]))
        return version_float

    def set_input_to_read_only(self):
        """
        This function enforces read-only mode for the input classes,
        but it has to be implemented in the individual classes.
        """
        super(SphinxBase, self).set_input_to_read_only()
        self.input.read_only = True

    def get_scf_group(
        self, maxSteps=None, keepRhoFixed=False, dEnergy=None, algorithm="blockCCG"
    ):
        """
        SCF group setting for SPHInX
        for all args refer to calc_static or calc_minimize
        """

        scf_group = Group()
        if algorithm.upper() == "CCG":
            algorithm = "CCG"
        elif algorithm.upper() != "BLOCKCCG":
            warnings.warn(
                "Algorithm not recognized -> setting to blockCCG. \
                    Alternatively, choose algorithm=CCG",
                SyntaxWarning,
            )
            algorithm = "blockCCG"

        if keepRhoFixed:
            scf_group["keepRhoFixed"] = True
        else:
            scf_group["rhoMixing"] = str(self.input["rhoMixing"])
            scf_group["spinMixing"] = str(self.input["spinMixing"])
            if "nPulaySteps" in self.input:
                scf_group["nPulaySteps"] = str(self.input["nPulaySteps"])
        if dEnergy is None:
            scf_group["dEnergy"] = self.input["Ediff"] / HARTREE_TO_EV
        else:
            scf_group["dEnergy"] = str(dEnergy)
        if maxSteps is None:
            scf_group["maxSteps"] = str(self.input["Estep"])
        else:
            scf_group["maxSteps"] = str(maxSteps)
        if "preconditioner" in self.input and self.input["preconditioner"] != "KERKER":
            scf_group.create_group("preconditioner")["type"] = self.input[
                "preconditioner"
            ]
        else:
            scf_group.create_group("preconditioner")["type"] = "KERKER"
            scf_group.preconditioner.set_parameter(
                "scaling", self.input["rhoResidualScaling"]
            )
            scf_group.preconditioner.set_parameter(
                "spinScaling", self.input["spinResidualScaling"]
            )
        scf_group.create_group(algorithm)
        if "maxStepsCCG" in self.input:
            scf_group[algorithm]["maxStepsCCG"] = self.input["maxStepsCCG"]
        if "blockSize" in self.input and algorithm == "blockCCG":
            scf_group[algorithm]["blockSize"] = self.input["blockSize"]
        if "nSloppy" in self.input and algorithm == "blockCCG":
            scf_group[algorithm]["nSloppy"] = self.input["nSloppy"]
        if self.input["WriteWaves"] is False:
            scf_group["noWavesStorage"] = True
        return scf_group

    def get_structure_group(self, keep_angstrom=False):
        """
        create a SPHInX Group object based on self.structure

        Args:
            keep_angstrom (bool): Store distances in Angstroms or Bohr
        """
<<<<<<< HEAD
        if keep_angstrom:
            structure_group = Group({"cell": np.array(self.structure.cell)})
        else:
            structure_group = Group(
                {
                    "cell": np.array(self.structure.cell * 1 / BOHR_TO_ANGSTROM),
                }
            )
        if "selective_dynamics" in self.structure.arrays.keys():
            selective_dynamics_list = self.structure.selective_dynamics
        else:
            selective_dynamics_list = [3 * [False]] * len(self.structure.positions)
        species = structure_group.create_group("species")
        for elm_species in self.structure.get_species_objects():
            if elm_species.Parent:
                element = elm_species.Parent
            else:
                element = elm_species.Abbreviation
            species.append(Group({"element": '"' + str(element) + '"'}))
            elm_list = np.array(
                self.structure.get_chemical_symbols() == elm_species.Abbreviation
            )
            atom_group = species[-1].create_group("atom")
            for elm_pos, elm_magmon, selective in zip(
                self.structure.positions[elm_list],
                np.array(self.structure.get_initial_magnetic_moments())[elm_list],
                np.array(selective_dynamics_list)[elm_list],
            ):
                atom_group.append(Group())
                if self._spin_enabled:
                    atom_group[-1]["label"] = '"spin_' + str(elm_magmon) + '"'
                if keep_angstrom:
                    atom_group[-1]["coords"] = np.array(elm_pos)
                else:
                    atom_group[-1]["coords"] = np.array(elm_pos * 1 / BOHR_TO_ANGSTROM)
                if all(selective):
                    atom_group[-1]["movable"] = True
                elif any(selective):
                    for ss, xx in zip(selective, ["X", "Y", "Z"]):
                        if ss:
                            atom_group[-1]["movable" + xx] = True
        if not self.fix_symmetry:
            structure_group.symmetry = Group(
                {"operator": {"S": "[[1,0,0],[0,1,0],[0,0,1]]"}}
            )
        return structure_group
=======
        return get_structure_group(
            structure=self.structure,
            use_symmetry=self.fix_symmetry,
            keep_angstrom=keep_angstrom,
        )
>>>>>>> aee21f2c

    def load_default_input(self):
        """
        Set defaults for generic parameters and create SPHInX input groups.
        """

        sph = self.input.create_group("sphinx")
        sph.create_group("pawPot")
        sph.create_group("structure")
        sph.create_group("basis")
        sph.create_group("PAWHamiltonian")
        sph.create_group("initialGuess")
        sph.create_group("main")

        self.input.EnCut = 340
        self.input.KpointCoords = [0.5, 0.5, 0.5]
        self.input.KpointFolding = [4, 4, 4]
        self.input.EmptyStates = "auto"
        self.input.MethfesselPaxton = 1
        self.input.Sigma = 0.2
        self.input.Xcorr = "PBE"
        self.input.VaspPot = False
        self.input.Estep = 100
        self.input.Ediff = 1.0e-4
        self.input.WriteWaves = True
        self.input.KJxc = False
        self.input.SaveMemory = True
        self.input.rhoMixing = 1.0
        self.input.spinMixing = 1.0
        self.input.rhoResidualScaling = 1.0
        self.input.spinResidualScaling = 1.0
        self.input.CheckOverlap = True
        self.input.THREADS = 1
        self.input.use_on_the_fly_cg_optimization = True

    def load_structure_group(self, keep_angstrom=False):
        """
        Build + load the structure group based on self.structure

        Args:
            keep_angstrom (bool): Store distances in Angstroms or Bohr
        """
        self.input.sphinx.structure = self.get_structure_group(
            keep_angstrom=keep_angstrom
        )

    def load_species_group(self, check_overlap=True, potformat="VASP"):
        """
        Build the species Group object based on self.structure

        Args:
            check_overlap (bool): Whether to check overlap
                (see set_check_overlap)
            potformat (str): type of pseudopotentials that will be
                read. Options are JTH or VASP.
        """

        self.input.sphinx.pawPot = Group({"species": []})
        for species_obj in self.structure.get_species_objects():
            if species_obj.Parent is not None:
                elem = species_obj.Parent
            else:
                elem = species_obj.Abbreviation
            if potformat == "JTH":
                self.input.sphinx.pawPot["species"].append(
                    Group(
                        {
                            "name": '"' + elem + '"',
                            "potType": '"AtomPAW"',
                            "element": '"' + elem + '"',
                            "potential": f'"{elem}_GGA.atomicdata"',
                        }
                    )
                )
            elif potformat == "VASP":
                self.input.sphinx.pawPot["species"].append(
                    Group(
                        {
                            "name": '"' + elem + '"',
                            "potType": '"VASP"',
                            "element": '"' + elem + '"',
                            "potential": '"' + elem + "_POTCAR" + '"',
                        }
                    )
                )
            else:
                raise ValueError("Potential must be JTH or VASP")
        if not check_overlap:
            self.input.sphinx.pawPot["species"][-1]["checkOverlap"] = "false"
        if self.input["KJxc"]:
            self.input.sphinx.pawPot["kjxc"] = True

    def load_main_group(self):
        """
        Load the main Group.

        The group is populated based on the type of calculation and settings in
        the self.input.
        """

        if (
            len(self.restart_file_list) != 0
            and not self._generic_input["restart_for_band_structure"]
        ):
            self.input.sphinx.main.get("scfDiag", create=True).append(
                self.get_scf_group(maxSteps=10, keepRhoFixed=True, dEnergy=1.0e-4)
            )
        if "Istep" in self.input:
            optimizer = "linQN"
            if self.input.use_on_the_fly_cg_optimization:
                optimizer = "ricQN"
            self.input.sphinx.main[optimizer] = Group(table_name="input")
            self.input.sphinx.main[optimizer]["maxSteps"] = str(self.input["Istep"])
            self.input.sphinx.main[optimizer]["maxStepLength"] = str(
                0.1 / BOHR_TO_ANGSTROM
            )
            if "dE" in self.input:
                self.input.sphinx.main[optimizer]["dEnergy"] = str(
                    self.input["dE"] / HARTREE_TO_EV
                )
            if "dF" in self.input:
                self.input.sphinx.main[optimizer]["dF"] = str(
                    self.input["dF"] / HARTREE_OVER_BOHR_TO_EV_OVER_ANGSTROM
                )
            self.input.sphinx.main[optimizer].create_group("bornOppenheimer")
            self.input.sphinx.main[optimizer]["bornOppenheimer"][
                "scfDiag"
            ] = self.get_scf_group()
        else:
            scf = self.input.sphinx.main.get("scfDiag", create=True)
            if self._generic_input["restart_for_band_structure"]:
                scf.append(self.get_scf_group(keepRhoFixed=True))
            else:
                scf.append(self.get_scf_group())
            if self.executable.version is not None:
                if self.get_version_float() > 2.5:
                    self.input.sphinx.main.create_group("evalForces")[
                        "file"
                    ] = '"relaxHist.sx"'
            else:
                warnings.warn("executable version could not be identified")

    def load_basis_group(self):
        """
        Load the basis Group.

        The group is populated using setdefault to avoid
        overwriting values that were previously (intentionally)
        modified.
        """
        self.input.sphinx.basis.setdefault("eCut", self.input["EnCut"] / RYDBERG_TO_EV)
        self.input.sphinx.basis.get("kPoint", create=True)
        if "KpointCoords" in self.input:
            self.input.sphinx.basis.kPoint.setdefault(
                "coords", np.array(self.input["KpointCoords"])
            )
        self.input.sphinx.basis.kPoint.setdefault("weight", 1)
        self.input.sphinx.basis.kPoint.setdefault("relative", True)
        if "KpointFolding" in self.input:
            self.input.sphinx.basis.setdefault(
                "folding", np.array(self.input["KpointFolding"])
            )
        self.input.sphinx.basis.setdefault("saveMemory", self.input["SaveMemory"])

    def load_hamilton_group(self):
        """
        Load the PAWHamiltonian Group.

        The group is populated using setdefault to avoid
        overwriting values that were previously (intentionally)
        modified.
        """
        self.input.sphinx.PAWHamiltonian.setdefault(
            "nEmptyStates", self.input["EmptyStates"]
        )
        self.input.sphinx.PAWHamiltonian.setdefault("ekt", self.input["Sigma"])
        for k in ["MethfesselPaxton", "FermiDirac"]:
            if k in self.input.list_nodes():
                self.input.sphinx.PAWHamiltonian.setdefault(k, self.input[k])
                break
        self.input.sphinx.PAWHamiltonian.setdefault("xc", self.input["Xcorr"])
        self.input.sphinx.PAWHamiltonian["spinPolarized"] = self._spin_enabled

    def load_guess_group(self, update_spins=True):
        """
        Load the initialGuess Group.

        The group is populated using setdefault to avoid
        overwriting values that were previously (intentionally)
        modified.

        Args:
            update_spins (bool): whether or not to reload the
                atomicSpin groups based on the latest structure.
                Defaults to True.
        """

        charge_density_file = None
        for ff in self.restart_file_list:
            if "rho.sxb" in ff.split("/")[-1]:
                charge_density_file = ff
        wave_function_file = None
        for ff in self.restart_file_list:
            if "waves.sxb" in ff.split("/")[-1]:
                wave_function_file = ff

        # introduce short alias for initialGuess group
        guess = self.input.sphinx.initialGuess

        guess.setdefault("waves", Group())
        guess.waves.setdefault("pawBasis", True)
        if wave_function_file is None:
            guess.waves.setdefault("lcao", Group())
        else:
            guess.waves.setdefault("file", '"' + wave_function_file + '"')
            # TODO: only for hybrid functionals
            guess.setdefault("exchange", Group())
            guess.exchange.setdefault("file", '"' + wave_function_file + '"')

        guess.setdefault("rho", Group())
        if charge_density_file is None:
            if wave_function_file is None:
                guess.rho.setdefault("atomicOrbitals", True)
                if self._spin_enabled:
                    init_spins = self.structure.get_initial_magnetic_moments()
                    # --- validate that initial spin moments are scalar
                    for spin in init_spins:
                        if isinstance(spin, list) or isinstance(spin, np.ndarray):
                            raise ValueError("SPHInX only supports collinear spins.")
                    guess.rho.get("atomicSpin", create=True)
                    if update_spins:
                        guess.rho.atomicSpin.clear()
                    # --- create initial spins if needed
                    if len(guess.rho.atomicSpin) == 0:
                        # set initial spin via label for each unique value of spin
                        # dict.from_keys (...).keys () deduplicates
                        for spin in dict.fromkeys(init_spins).keys():
                            guess.rho["atomicSpin"].append(
                                Group(
                                    {
                                        "label": '"spin_' + str(spin) + '"',
                                        "spin": str(spin),
                                    }
                                )
                            )
            else:
                guess.rho.setdefault("fromWaves", True)
        else:
            guess.rho.setdefault("file", '"' + charge_density_file + '"')

        if "noWavesStorage" not in guess:
            guess["noWavesStorage"] = not self.input["WriteWaves"]

    def calc_static(
        self,
        electronic_steps=100,
        algorithm=None,
        retain_charge_density=False,
        retain_electrostatic_potential=False,
    ):
        """
        Setup the hamiltonian to perform a static SCF run.

        Loads defaults for all SPHInX input groups, including a static
        main Group.

        Args:
            electronic_steps (float): max # of electronic steps
            retain_electrostatic_potential:
            retain_charge_density:
            algorithm (str): CCG or blockCCG (not implemented)
            electronic_steps (int): maximum number of electronic steps
                which can be used to achieve convergence
        """
        if electronic_steps is not None:
            self.input["Estep"] = electronic_steps
        for arg in ["Istep", "dF", "dE"]:
            if arg in self.input:
                del self.input[arg]
        super(SphinxBase, self).calc_static(
            electronic_steps=electronic_steps,
            algorithm=algorithm,
            retain_charge_density=retain_charge_density,
            retain_electrostatic_potential=retain_electrostatic_potential,
        )
        self.load_default_groups()

    def calc_minimize(
        self,
        electronic_steps=60,
        ionic_steps=None,
        max_iter=None,
        pressure=None,
        algorithm=None,
        retain_charge_density=False,
        retain_electrostatic_potential=False,
        ionic_energy=None,
        ionic_forces=None,
        ionic_energy_tolerance=None,
        ionic_force_tolerance=None,
        volume_only=False,
    ):
        """
        Setup the hamiltonian to perform ionic relaxations.

        The convergence goal can be set using either the
        ionic_energy_tolerance as a limit for fluctuations in energy or the
        ionic_force_tolerance.

        Loads defaults for all SPHInX input groups, including a
        ricQN-based main Group.

        .. warning::
            Sphinx does not support volume minimizations!  Calling this method with `pressure` or `volume_only` results
            in an error.

        Args:
            retain_electrostatic_potential:
            retain_charge_density:
            algorithm:
            pressure:
            max_iter:
            electronic_steps (int): maximum number of electronic steps
                                    per electronic convergence
            ionic_steps (int): maximum number of ionic steps
            ionic_energy (float): convergence goal in terms of
                                  energy (depreciated use ionic_energy_tolerance instead)
            ionic_energy_tolerance (float): convergence goal in terms of
                                  energy (optional)
            ionic_forces (float): convergence goal in terms of
                                  forces (depreciated use ionic_force_tolerance instead)
            ionic_force_tolerance (float): convergence goal in terms of
                                  forces (optional)
            volume_only (bool):
        """
        if pressure is not None or volume_only:
            raise NotImplementedError(
                "pressure minimization is not implemented in SPHInX"
            )
        if electronic_steps is not None:
            self.input["Estep"] = electronic_steps
        if ionic_steps is not None:
            self.input["Istep"] = ionic_steps
        elif "Istep" not in self.input:
            self.input["Istep"] = 100
        if ionic_force_tolerance is not None:
            if ionic_force_tolerance < 0:
                raise ValueError("ionic_force_tolerance must be a positive integer")
            self.input["dF"] = float(ionic_force_tolerance)
        if ionic_energy_tolerance is not None:
            if ionic_energy_tolerance < 0:
                raise ValueError("ionic_force_tolerance must be a positive integer")
            self.input["dE"] = float(ionic_energy_tolerance)
        super(SphinxBase, self).calc_minimize(
            electronic_steps=electronic_steps,
            ionic_steps=ionic_steps,
            max_iter=max_iter,
            pressure=pressure,
            algorithm=algorithm,
            retain_charge_density=retain_charge_density,
            retain_electrostatic_potential=retain_electrostatic_potential,
            ionic_energy_tolerance=ionic_energy_tolerance,
            ionic_force_tolerance=ionic_force_tolerance,
            volume_only=volume_only,
        )
        self.load_default_groups()

    def calc_md(
        self,
        temperature=None,
        n_ionic_steps=1000,
        n_print=1,
        time_step=1.0,
        retain_charge_density=False,
        retain_electrostatic_potential=False,
        **kwargs,
    ):
        raise NotImplementedError("calc_md() not implemented in SPHInX.")

    def restart_for_band_structure_calculations(self, job_name=None):
        """
        Restart a new job created from an existing calculation
        by reading the charge density for band structures.

        Args:
            job_name (str/None): Job name

        Returns:
            pyiron_atomistics.sphinx.sphinx.sphinx: new job instance
        """
        return self.restart_from_charge_density(
            job_name=job_name, band_structure_calc=True
        )

    def restart_from_charge_density(
        self, job_name=None, job_type="Sphinx", band_structure_calc=False
    ):
        """
        Restart a new job created from an existing calculation
        by reading the charge density.

        Args:
            job_name (str/None): Job name
            job_type (str/None): Job type. If not specified a SPHInX job type is assumed (actually
                this is all that's currently supported)
            band_structure_calc (bool): has to be True for band structure calculations.

        Returns:
            pyiron_atomistics.sphinx.sphinx.sphinx: new job instance
        """
        ham_new = self.restart(
            job_name=job_name,
            job_type=job_type,
            from_wave_functions=False,
            from_charge_density=True,
        )
        if band_structure_calc:
            ham_new._generic_input["restart_for_band_structure"] = True
            # --- clean up minimization related settings
            for setting in ["Istep", "dF", "dE"]:
                if setting in ham_new.input:
                    del ham_new.input[setting]
            # remove optimization-related stuff from GenericDFTJob
            super(SphinxBase, self).calc_static()
            # --- recreate main group
            del ham_new.input.sphinx["main"]
            ham_new.input.sphinx.create_group("main")
            ham_new.load_main_group()
        return ham_new

    def restart_from_wave_functions(
        self,
        job_name=None,
        job_type="Sphinx",
    ):
        """
        Restart a new job created from an existing calculation
        by reading the wave functions.

        Args:
            job_name (str): Job name
            job_type (str): Job type. If not specified a SPHInX job type is assumed (actually
                this is all that's currently supported.)

        Returns:
            pyiron_atomistics.sphinx.sphinx.sphinx: new job instance
        """
        return self.restart(
            job_name=job_name,
            job_type=job_type,
            from_wave_functions=True,
            from_charge_density=False,
        )

    def restart(
        self,
        job_name=None,
        job_type=None,
        from_charge_density=True,
        from_wave_functions=True,
    ):
        if not self.status.finished and not self.is_compressed():
            # self.decompress()
            with warnings.catch_warnings(record=True) as w:
                try:
                    self.collect_output()
                except AssertionError as orig_error:
                    if from_charge_density or from_wave_functions:
                        raise AssertionError(
                            orig_error.message
                            + "\nCowardly refusing to use density or wavefunctions for restart.\n"
                            + "Solution: set from_charge_density and from_wave_functions to False."
                        )
                if len(w) > 0:
                    self.status.not_converged = True
        new_job = super(SphinxBase, self).restart(job_name=job_name, job_type=job_type)

        new_job.input = self.input.copy()

        recreate_guess = False
        if from_charge_density and os.path.isfile(
            posixpath.join(self.working_directory, "rho.sxb")
        ):
            new_job.restart_file_list.append(
                posixpath.join(self.working_directory, "rho.sxb")
            )
            del new_job.input.sphinx.initialGuess["rho"]
            recreate_guess = True

        elif from_charge_density:
            self._logger.warning(
                msg=f"A charge density from job: {self.job_name} "
                + "is not generated and therefore it can't be read."
            )
        if from_wave_functions and os.path.isfile(
            posixpath.join(self.working_directory, "waves.sxb")
        ):
            new_job.restart_file_list.append(
                posixpath.join(self.working_directory, "waves.sxb")
            )
            try:
                del new_job.input.sphinx.initialGuess["rho"]
            except KeyError:
                pass
            del new_job.input.sphinx.initialGuess["waves"]
            recreate_guess = True

        elif from_wave_functions:
            self._logger.warning(
                msg="No wavefunction file (waves.sxb) was found for "
                + f"job {self.job_name} in {self.working_directory}."
            )
        if recreate_guess:
            new_job.load_guess_group()
        return new_job

    def relocate_hdf5(self, h5_path=None):
        self.input._force_load()
        super().relocate_hdf5(h5_path=h5_path)

    def to_hdf(self, hdf=None, group_name=None):
        """
        Stores the instance attributes into the hdf5 file

        Args:
            hdf (str): Path to the hdf5 file
            group_name (str): Name of the group which contains the object
        """
        super(SphinxBase, self).to_hdf(hdf=hdf, group_name=group_name)
        self._structure_to_hdf()
        with self._hdf5.open("input") as hdf:
            self.input.to_hdf(hdf)
        self.output.to_hdf(self._hdf5)

    def from_hdf(self, hdf=None, group_name=None):
        """
        Recreates instance from the hdf5 file

        Args:
            hdf (str): Path to the hdf5 file
            group_name (str): Name of the group which contains the object
        """
        if "HDF_VERSION" not in self._hdf5.keys():
            from pyiron_base import GenericParameters

            super(SphinxBase, self).from_hdf(hdf=hdf, group_name=group_name)
            self._structure_from_hdf()
            gp = GenericParameters(table_name="input")
            gp.from_hdf(self._hdf5)
            for k in gp.keys():
                self.input[k] = gp[k]
        elif self._hdf5["HDF_VERSION"] == "0.1.0":
            super(SphinxBase, self).from_hdf(hdf=hdf, group_name=group_name)
            self._structure_from_hdf()
            with self._hdf5.open("input") as hdf:
                self.input.from_hdf(hdf, group_name="parameters")
        self.output.from_hdf(self._hdf5)

    def from_directory(self, directory, file_name="structure.sx"):
        try:
            if not self.status.finished:
                file_path = posixpath.join(directory, file_name)
                if os.path.isfile(file_path):
                    self.structure = read_atoms(file_path)
                else:
                    raise ValueError(
                        f"File {file_path} not found. "
                        "Please double check the directory and file name."
                    )

                self.output.collect(directory=directory)
                self.to_hdf(self._hdf5)
            else:
                self.output.from_hdf(self._hdf5)
            self.status.finished = True
        except Exception as err:
            print(err)
            self.status.aborted = True

    def set_check_overlap(self, check_overlap=True):
        """
        Args:
            check_overlap (bool): Whether to check overlap

        Comments:
            Certain PAW-pseudo-potentials have an intrinsic pathology:
            their PAW overlap operator is not generally positive definite
            (i.e., the PAW-corrected norm of a wavefunction could become
            negative). SPHInX usually refuses to use such problematic
            potentials. This behavior can be overridden by setting
            check_overlap to False.
        """
        if not isinstance(check_overlap, bool):
            raise TypeError("check_overlap has to be a boolean")

        if self.get_version_float() < 2.51 and not check_overlap:
            warnings.warn(
                "SPHInX executable version has to be 2.5.1 or above "
                + "in order for the overlap to be considered. "
                + "Change it via job.executable.version"
            )
        self.input.CheckOverlap = check_overlap

    def set_mixing_parameters(
        self,
        method=None,
        n_pulay_steps=None,
        density_mixing_parameter=None,
        spin_mixing_parameter=None,
        density_residual_scaling=None,
        spin_residual_scaling=None,
    ):
        """
        Further information can be found on the website:
        https://sxrepo.mpie.de
        """
        method_list = ["PULAY", "KERKER", "LINEAR"]
        if method is not None and method.upper() not in method_list:
            raise ValueError("Mixing method has to be PULAY or KERKER")
        if method is not None:
            self.input["mixingMethod"] = method.upper().replace("KERKER", "LINEAR")
        if n_pulay_steps is not None:
            self.input["nPulaySteps"] = int(n_pulay_steps)
        if density_mixing_parameter is not None:
            if density_mixing_parameter > 1.0 or density_mixing_parameter < 0:
                raise ValueError(
                    "density_mixing_parameter has to be between 0 and 1 "
                    + "(default value is 1)"
                )
            self.input["rhoMixing"] = density_mixing_parameter
        if spin_mixing_parameter is not None:
            if spin_mixing_parameter > 1.0 or spin_mixing_parameter < 0:
                raise ValueError(
                    "spin_mixing_parameter has to be between 0 and 1 "
                    + "(default value is 1)"
                )
            self.input["spinMixing"] = spin_mixing_parameter
        if density_residual_scaling is not None:
            if density_residual_scaling <= 0:
                raise ValueError("density_residual_scaling must be a positive value")
            self.input["rhoResidualScaling"] = density_residual_scaling
        if spin_residual_scaling is not None:
            if spin_residual_scaling <= 0:
                raise ValueError("spin_residual_scaling   must be a positive value")
            self.input["spinResidualScaling"] = spin_residual_scaling

    set_mixing_parameters.__doc__ = (
        GenericDFTJob.set_mixing_parameters.__doc__ + set_mixing_parameters.__doc__
    )

    def set_occupancy_smearing(self, smearing=None, width=None, order=1):
        """
        Set how the finite temperature smearing is applied in
        determining partial occupancies

        Args:
            smearing (str): Type of smearing, 'FermiDirac' or 'MethfesselPaxton'
            width (float): Smearing width (eV) (default: 0.2)
            order (int): Smearing order
        """
        if smearing is not None:
            if not isinstance(smearing, str):
                raise ValueError("Smearing must be a string")
            if smearing.lower().startswith("meth"):
                self.input.MethfesselPaxton = order
                if "FermiDirac" in self.input.list_nodes():
                    del self.input["FermiDirac"]
            elif smearing.lower().startswith("fermi"):
                self.input.FermiDirac = order
                if "MethfesselPaxton" in self.input.list_nodes():
                    del self.input["MethfesselPaxton"]
        if width is not None and width < 0:
            raise ValueError("Smearing value must be a float >= 0")
        if width is not None:
            self.input["Sigma"] = width

    @deprecate(
        ionic_forces="Use ionic_force_tolerance",
        ionic_energy="use ionic_energy_tolerance",
    )
    def set_convergence_precision(
        self,
        ionic_energy_tolerance=None,
        ionic_force_tolerance=None,
        ionic_energy=None,
        electronic_energy=None,
        ionic_forces=None,
    ):
        """
        Sets the electronic and ionic convergence precision.

        For ionic convergence either the energy or the force
        precision is required.

        Args:
            ionic_energy (float): Ionic energy convergence precision
                                  (depreciated use ionic_energy_tolerance instead)
            ionic_energy_tolerance (float): Ionic energy convergence precision
            electronic_energy (float): Electronic energy convergence
                                       precision
            ionic_forces (float): Ionic force convergence precision
                                  (depreciated use ionic_force_tolerance instead)
            ionic_force_tolerance (float): Ionic force convergence precision
        """
        if ionic_forces is not None:
            ionic_force_tolerance = ionic_forces
        if ionic_energy is not None:
            ionic_energy_tolerance = ionic_energy
        assert (
            ionic_energy_tolerance is None or ionic_energy_tolerance > 0
        ), "ionic_energy_tolerance must be a positive float"
        assert (
            ionic_force_tolerance is None or ionic_force_tolerance > 0
        ), "ionic_force_tolerance must be a positive float"
        assert (
            electronic_energy is None or electronic_energy > 0
        ), "electronic_energy must be a positive float"
        if ionic_energy_tolerance is not None or ionic_force_tolerance is not None:
            # self.input["dE"] = ionic_energy_tolerance
            # self.input["dF"] = ionic_force_tolerance
            print("Setting calc_minimize")
            self.calc_minimize(
                ionic_energy_tolerance=ionic_energy_tolerance,
                ionic_force_tolerance=ionic_force_tolerance,
            )
        if electronic_energy is not None:
            self.input["Ediff"] = electronic_energy

    def set_empty_states(self, n_empty_states=None):
        """
        Function to set the number of empty states.

        Args:
            n_empty_states (int/None): Number of empty states.
            If None, sets it to 'auto'.

        Comments:
            If this number is too low, the algorithm will not be
            able to able to swap wave functions near the chemical
            potential. If the number is too high, computation time
            will be wasted for the higher energy states and
            potentially lead to a memory problem.

            In contrast to VASP, this function sets only the number
            of empty states and not the number of total states.

            The default value is 0.5*NIONS+3 for non-magnetic systems
            and 1.5*NIONS+3 for magnetic systems
        """
        if n_empty_states is None:
            # will be converted later; see load_default_groups
            self.input["EmptyStates"] = "auto"
        else:
            if n_empty_states < 0:
                raise ValueError("Number of empty states must be greater than 0")
            self.input["EmptyStates"] = n_empty_states
        self.input.sphinx.PAWHamiltonian.nEmptyStates = self.input["EmptyStates"]

    def _set_kpoints(
        self,
        mesh=None,
        scheme="MP",
        center_shift=None,
        symmetry_reduction=True,
        manual_kpoints=None,
        weights=None,
        reciprocal=True,
        n_path=None,
        path_name=None,
    ):
        """
        Function to setup the k-points for the SPHInX job

        Args:
            reciprocal (bool): Tells if the supplied values are in
                               reciprocal (direct) or cartesian coordinates
                               (in reciprocal space) (not implemented)
            weights (list): Manually supplied weights to each k-point in
                            case of the manual mode (not implemented)
            manual_kpoints (list): Manual list of k-points (not implemented)
            symmetry_reduction (bool): Tells if the symmetry reduction is
                                       to be applied to the k-points
            scheme (str): Type of k-point generation scheme ('MP' or 'Line')
            mesh (list): Size of the mesh (in the MP scheme)
            center_shift (list): Shifts the center of the mesh from the
                                 gamma point by the given vector
            n_path (int): Number of points per trace part for line mode
            path_name (str): Name of high symmetry path used for band
                             structure calculations.
        """
        if not isinstance(symmetry_reduction, bool):
            raise ValueError("symmetry_reduction has to be a boolean")
        if manual_kpoints is not None:
            raise ValueError(
                "manual_kpoints is not yet implemented in pyiron for SPHInX"
            )
        if weights is not None:
            raise ValueError(
                "manual weights are not yet implmented in Pyiron for " + "SPHInX"
            )

        if scheme == "MP":
            # Remove kPoints and set kPoint
            if "kPoints" in self.input.sphinx.basis:
                del self.input.sphinx.basis.kPoints
            self.input.sphinx.basis.get("kPoint", create=True)
            if mesh is not None:
                self.input["KpointFolding"] = list(mesh)
                self.input.sphinx.basis["folding"] = np.array(
                    self.input["KpointFolding"]
                )
            if center_shift is not None:
                self.input["KpointCoords"] = list(center_shift)
                self.input.sphinx.basis["kPoint"]["coords"] = np.array(
                    self.input["KpointCoords"]
                )
                self.input.sphinx.basis.kPoint["weight"] = 1
                self.input.sphinx.basis.kPoint["relative"] = True

        elif scheme == "Line":
            # Remove Kpoint and set Kpoints

            if "kPoint" in self.input.sphinx.basis:
                del self.input.sphinx.basis["kPoint"]
                del self.input["KpointFolding"]
                del self.input["KpointCoords"]
                if "folding" in self.input.sphinx.basis:
                    del self.input.sphinx.basis["folding"]
            if n_path is None and self._generic_input["n_path"] is None:
                raise ValueError("'n_path' has to be defined")
            if n_path is None:
                n_path = self._generic_input["n_path"]
            else:
                self._generic_input["n_path"] = n_path

            if self.structure.get_high_symmetry_points() is None:
                raise ValueError("no 'high_symmetry_points' defined for 'structure'.")

            if path_name is None and self._generic_input["path_name"] is None:
                raise ValueError("'path_name' has to be defined")
            if path_name is None:
                path_name = self._generic_input["path_name"]
            else:
                self._generic_input["path_name"] = path_name

            try:
                path = self.structure.get_high_symmetry_path()[path_name]
            except KeyError:
                raise AssertionError("'{}' is not a valid path!".format(path_name))

            def make_point(point, n_path):
                return Group(
                    {
                        "coords": np.array(
                            self.structure.get_high_symmetry_points()[point]
                        ),
                        "nPoints": n_path,
                        "label": '"{}"'.format(point.replace("'", "p")),
                    }
                )

            kpoints = Group({"relative": True})
            kpoints["from"] = make_point(path[0][0], None)
            # from nodes are not supposed to have a nPoints attribute
            del kpoints["from/nPoints"]

            kpoints.create_group("to").append(make_point(path[0][1], n_path))

            for segment in path[1:]:
                # if the last node on the so far is not the same as the first
                # node of this path segment, then we need to insert another
                # node into the path to alert sphinx that we want a cut in our
                # band structure (n_path = 0)
                if '"{}"'.format(segment[0]) != kpoints.to[-1].label:
                    kpoints["to"].append(make_point(segment[0], 0))

                kpoints["to"].append(make_point(segment[1], n_path))

            self.input.sphinx.basis["kPoints"] = kpoints
        else:
            raise ValueError(
                "only Monkhorst-Pack mesh and Line mode\
                are currently implemented in Pyiron for SPHInX"
            )

    def load_default_groups(self):
        """
        Populates input groups with the default values.

        Nearly every default simply points to a variable stored in
        self.input.

        Does not load job.input.structure or job.input.pawPot.
        These groups should usually be modified via job.structure,
        in which case they will be set at the last minute when
        the job is run. These groups can be synced to job.structure
        at any time using job.load_structure_group() and
        job.load_species_group().
        """

        if self.structure is None:
            raise AssertionError(
                f"{self.job_name} has not been assigned "
                + "a structure. Please load one first (e.g. "
                + f"{self.job_name}.structure = ...)"
            )

        if self.input["EmptyStates"] == "auto":
            if self._spin_enabled:
                self.input["EmptyStates"] = int(1.5 * len(self.structure) + 3)
            else:
                self.input["EmptyStates"] = int(len(self.structure) + 3)

        if not self.input.sphinx.basis.read_only:
            self.load_basis_group()
        if not self.input.sphinx.structure.read_only:
            self.load_structure_group()
        if self.input["VaspPot"]:
            potformat = "VASP"
        else:
            potformat = "JTH"
        if not self.input.sphinx.pawPot.read_only:
            self.load_species_group(
                check_overlap=self.input.CheckOverlap, potformat=potformat
            )
        if not self.input.sphinx.initialGuess.read_only:
            self.load_guess_group()
        if not self.input.sphinx.PAWHamiltonian.read_only:
            self.load_hamilton_group()
        if not self.input.sphinx.main.read_only:
            self.load_main_group()

    def list_potentials(self):
        """
        Lists all the possible POTCAR files for the elements in the structure depending on the XC functional

        Returns:
           list: a list of available potentials
        """
        return self.potential_list

    def write_input(self):
        """
        Generate all the required input files for the SPHInX job.

        Creates:
        structure.sx: structure associated w/ job
        all pseudopotential files
        spins.in (if necessary): constrained spin moments
        input.sx: main input file with all sub-groups

        Automatically called by job.run()
        """

        # If the structure group was not modified directly by the
        # user, via job.input.structure (which is likely True),
        # load it based on job.structure.
        structure_sync = str(self.input.sphinx.structure) == str(
            self.get_structure_group()
        )
        if not structure_sync and not self.input.sphinx.structure.read_only:
            self.load_structure_group()

        # copy potential files to working directory
        if self.input["VaspPot"]:
            potformat = "VASP"
        else:
            potformat = "JTH"
        # If the species group was not modified directly by the user,
        # via job.input.pawPot (which is likely True),
        # load it based on job.structure.
        if not structure_sync and not self.input.sphinx.pawPot.read_only:
            self.load_species_group(
                check_overlap=self.input.CheckOverlap, potformat=potformat
            )

        modified_elements = {
            key: value
            for key, value in self._potential.to_dict().items()
            if value is not None
        }

        self.input_writer.structure = self.structure
        self.input_writer.copy_potentials(
            potformat=potformat,
            xc=self.input["Xcorr"],
            cwd=self.working_directory,
            modified_elements=modified_elements,
        )

        # Write spin constraints, if set via _generic_input.
        all_groups = [
            self.input.sphinx.pawPot,
            self.input.sphinx.structure,
            self.input.sphinx.basis,
            self.input.sphinx.PAWHamiltonian,
            self.input.sphinx.initialGuess,
            self.input.sphinx.main,
        ]

        if self._generic_input["fix_spin_constraint"]:
            self.input.sphinx.spinConstraint = Group()
            all_groups.append(self.input.sphinx.spinConstraint)
            self.input_writer.write_spin_constraints(cwd=self.working_directory)
            self.input.sphinx.spinConstraint.setdefault("file", '"spins.in"')

        # In case the entire group was
        # set/overwritten as a normal dict.
        for group in all_groups:
            group = Group(group)

        # write input.sx
        file_name = posixpath.join(self.working_directory, "input.sx")
        with open(file_name, "w") as f:
            f.write(f"//{self.job_name}\n")
            f.write("//SPHInX input file generated by pyiron\n\n")
            f.write("format paw;\n")
            f.write("include <parameters.sx>;\n\n")
            f.write(self.input.sphinx.to_sphinx(indent=0))

    @property
    def _spin_enabled(self):
        return self.structure.has("initial_magmoms")

    def get_charge_density(self):
        """
        Gets the charge density from the hdf5 file. This value is normalized by the volume

        Returns:
            pyiron_atomistics.atomistics.volumetric.generic.VolumetricData
        """
        if self.status not in job_status_successful_lst:
            return
        else:
            with self.project_hdf5.open("output") as ho:
                cd_obj = SphinxVolumetricData()
                cd_obj.from_hdf(ho, "charge_density")
            cd_obj.atoms = self.get_structure(-1)
            return cd_obj

    def get_electrostatic_potential(self):
        """
        Gets the electrostatic potential from the hdf5 file.

        Returns:
            pyiron_atomistics.atomistics.volumetric.generic.VolumetricData
        """
        if self.status not in job_status_successful_lst:
            return
        else:
            with self.project_hdf5.open("output") as ho:
                es_obj = SphinxVolumetricData()
                es_obj.from_hdf(ho, "electrostatic_potential")
            es_obj.atoms = self.get_structure(-1)
            return es_obj

    def collect_output(self, force_update=False, compress_files=True):
        """
        Collects the outputs and stores them to the hdf file
        """
        if self.is_compressed():
            warnings.warn("Job already compressed - output not collected")
            return
        self.output.collect(directory=self.working_directory)
        self.output.to_hdf(self._hdf5, force_update=force_update)
        if compress_files:
            self.compress()

    def convergence_check(self):
        """
        Checks for electronic and ionic convergence according to the user specified tolerance

        Returns:

            bool: True if converged

        """
        # Checks if sufficient empty states are present
        if not self.nbands_convergence_check():
            return False
        return self.output.generic.dft.scf_convergence[-1]

    def collect_logfiles(self):
        """
        Collect errors and warnings.
        """
        self.collect_errors()
        self.collect_warnings()

    def collect_warnings(self):
        """
        Collects warnings from the SPHInX run
        """
        self._logger.info(
            "collect_warnings() is not yet \
            implemented for SPHInX"
        )

    def collect_errors(self):
        """
        Collects errors from the SPHInX run
        """
        self._logger.info("collect_errors() is not yet implemented for SPHInX")

    def get_n_ir_reciprocal_points(
        self, is_time_reversal=True, symprec=1e-5, ignore_magmoms=False
    ):
        lattice = self.structure.cell
        positions = self.structure.get_scaled_positions()
        numbers = self.structure.get_atomic_numbers()
        if ignore_magmoms:
            magmoms = np.zeros(len(positions))
        else:
            magmoms = self.structure.get_initial_magnetic_moments()
        mag_num = np.array(list(zip(magmoms, numbers)))
        satz = np.unique(mag_num, axis=0)
        numbers = []
        for nn in np.all(satz == mag_num[:, np.newaxis], axis=-1):
            numbers.append(np.arange(len(satz))[nn][0])
        mapping, _ = spglib.get_ir_reciprocal_mesh(
            mesh=[int(self.input["KpointFolding"][k]) for k in range(3)],
            cell=(lattice, positions, numbers),
            is_shift=np.dot(self.structure.cell, np.array(self.input["KpointCoords"])),
            is_time_reversal=is_time_reversal,
            symprec=symprec,
        )
        return len(np.unique(mapping))

    def check_setup(self):
        with warnings.catch_warnings(record=True) as w:
            # Check for parameters that were not modified but
            # possibly should have (encut, kpoints, smearing, etc.),
            # or were set to nonsensical values.

            if (
                not (
                    isinstance(self.input.sphinx.basis["eCut"], int)
                    or isinstance(self.input.sphinx.basis["eCut"], float)
                )
                or round(self.input.sphinx.basis["eCut"] * RYDBERG_TO_EV, 0) == 340
            ):
                warnings.warn(
                    "Energy cut-off value wrong or not modified from default "
                    + "340 eV; change it via job.set_encut()"
                )
            if not (
                isinstance(self.input.sphinx.basis["kPoint"]["coords"], np.ndarray)
                or len(self.input.sphinx.basis["kPoint"]["coords"]) != 3
            ):
                warnings.warn("K point coordinates seem to be inappropriate")
            if (
                not (
                    isinstance(self.input.sphinx.PAWHamiltonian["ekt"], int)
                    or isinstance(self.input.sphinx.PAWHamiltonian["ekt"], float)
                )
                or round(self.input.sphinx.PAWHamiltonian["ekt"], 1) == 0.2
            ):
                warnings.warn(
                    "Fermi smearing value wrong or not modified from default "
                    + "0.2 eV; change it via job.set_occupancy_smearing()"
                )
            if not (
                isinstance(self.input.sphinx.basis["folding"], np.ndarray)
                or len(self.input.sphinx.basis["folding"]) != 3
            ) or self.input.sphinx.basis["folding"].tolist() == [4, 4, 4]:
                warnings.warn(
                    "K point folding wrong or not modified from default "
                    + "[4,4,4]; change it via job.set_kpoints()"
                )
            if self.get_n_ir_reciprocal_points() < self.server.cores:
                warnings.warn(
                    "Number of cores exceed number of irreducible "
                    + "reciprocal points: "
                    + str(self.get_n_ir_reciprocal_points())
                )
            if self.input["EmptyStates"] == "auto":
                if self._spin_enabled:
                    warnings.warn(
                        "Number of empty states was not specified. Default: "
                        + "3+NIONS*1.5 for magnetic systems. "
                    )
                else:
                    warnings.warn(
                        "Number of empty states was not specified. Default: "
                        + "3+NIONS for non-magnetic systems"
                    )

            return len(w) == 0

    def validate_ready_to_run(self):
        """
        Checks whether parameters are set appropriately. It does not
        mean the simulation won't run if it returns False.
        """

        all_groups = {
            "job.input.pawPot": self.input.sphinx.pawPot,
            "job.input.structure": self.input.sphinx.structure,
            "job.input.basis": self.input.sphinx.basis,
            "job.input.PAWHamiltonian": self.input.sphinx.PAWHamiltonian,
            "job.input.initialGuess": self.input.sphinx.initialGuess,
            "job.input.main": self.input.sphinx.main,
        }

        if np.any([len(all_groups[group]) == 0 for group in all_groups]):
            self.load_default_groups()

        if self.structure is None:
            raise AssertionError(
                "Structure not set; set it via job.structure = "
                + "Project().create_structure()"
            )
        if self.input["THREADS"] > self.server.cores:
            raise AssertionError(
                "Number of cores cannot be smaller than the number "
                + "of OpenMP threads"
            )
        with warnings.catch_warnings(record=True) as w:
            # Warn about discrepancies between values in
            # self.input and individual groups, in case
            # a user modified them directly
            if round(self.input["EnCut"], 0) != round(
                self.input.sphinx.basis.eCut * RYDBERG_TO_EV, 0
            ):
                warnings.warn(
                    "job.input.basis.eCut was modified directly. "
                    "It is recommended to set it via job.set_encut()"
                )

            if round(self.input["Sigma"], 1) != round(
                self.input.sphinx.PAWHamiltonian.ekt, 1
            ):
                warnings.warn(
                    "job.input.PAWHamiltonian.ekt was modified directly. "
                    "It is recommended to set it via "
                    "job.set_occupancy_smearing()"
                )

            if self.input["Xcorr"] != self.input.sphinx.PAWHamiltonian.xc:
                warnings.warn(
                    "job.input.PAWHamiltonian.xc was modified directly. "
                    "It is recommended to set it via "
                    "job.exchange_correlation_functional()"
                )

            if (
                self.input["EmptyStates"]
                != self.input.sphinx.PAWHamiltonian.nEmptyStates
            ):
                warnings.warn(
                    "job.input.PAWHamiltonian.nEmptyStates was modified "
                    "directly. It is recommended to set it via "
                    "job.set_empty_states()"
                )

            if (
                "KpointCoords" in self.input
                and np.array(self.input.KpointCoords).tolist()
                != np.array(self.input.sphinx.basis.kPoint.coords).tolist()
            ) or (
                "KpointFolding" in self.input
                and np.array(self.input.KpointFolding).tolist()
                != np.array(self.input.sphinx.basis.folding).tolist()
            ):
                warnings.warn(
                    "job.input.basis.kPoint was modified directly. "
                    "It is recommended to set all k-point settings via "
                    "job.set_kpoints()"
                )

            structure_sync = str(self.input.sphinx.structure) == str(
                self.get_structure_group()
            )
            if not structure_sync and not self.input.sphinx.structure.read_only:
                warnings.warn(
                    "job.input.structure != job.structure. "
                    "The current job.structure will overwrite "
                    "any changes you may might have made to "
                    "job.input.structure in the meantime. "
                    "To disable this overwrite, "
                    "set job.input.structure.read_only = True. "
                    "To disable this warning, call "
                    "job.load_structure_group() after making changes "
                    "to job.structure."
                )

            if len(w) > 0:
                print("WARNING:")
                for ww in w:
                    print(ww.message)
                return False
            else:
                return True

    def compress(self, files_to_compress=None):
        """
        Compress the output files of a job object.

        Args:
            files_to_compress (list): A list of files to compress (optional)
        """
        # delete empty files
        if files_to_compress is None:
            files_to_compress = [
                f
                for f in list(self.list_files())
                if (
                    f not in ["rho.sxb", "waves.sxb"]
                    and not stat.S_ISFIFO(
                        os.stat(os.path.join(self.working_directory, f)).st_mode
                    )
                )
            ]
        for f in list(self.list_files()):
            filename = os.path.join(self.working_directory, f)
            if (
                f not in files_to_compress
                and os.path.exists(filename)
                and os.stat(filename).st_size == 0
            ):
                os.remove(filename)
        super(SphinxBase, self).compress(files_to_compress=files_to_compress)

    @staticmethod
    def check_vasp_potentials():
        return any(
            [
                os.path.exists(
                    os.path.join(p, "vasp", "potentials", "potpaw", "Fe", "POTCAR")
                )
                for p in state.settings.resource_paths
            ]
        )

    def run_addon(
        self,
        addon,
        args=None,
        from_tar=None,
        silent=False,
        log=True,
        version=None,
        debug=False,
    ):
        """Run a SPHInX addon

        addon          - name of addon (str)
        args           - arguments (str or list)
        from_tar       - if job is compressed, extract these files (list)
        silent         - do not print output for successful runs?
        log            - produce log file?
        version        - which sphinx version to load (str or None)
        debug          - return subprocess.CompletedProcess ?

        """
        if self.is_compressed() and from_tar is None:
            raise FileNotFoundError(
                "Cannot run add-on on compressed job without 'from_tar' parameter.\n"
                + "   Solution 1: Run .decompress () first.\n"
                + "   Solution 2: specify from_tar list to run in temporary directory\n"
                + "   Solution 3: run with from_tar=[] if no files from tar are needed\n"
            )

        # prepare argument list
        if args is None:
            args = ""
        elif isinstance(args, list):
            args = " ".join(args)
        if log:
            args += " --log"

        cmd = addon + " " + args

        # --- handle versions
        sxv = sxversions()
        if (
            version is None
            and self.executable.version is not None
            and self.executable.version in sxv.keys()
        ):
            version = self.executable.version
            if not silent:
                print("Taking version '" + version + "' from job._executable version")
        if isinstance(version, str):
            if version in sxv.keys():
                cmd = sxv[version] + " && " + cmd
            elif version != "":
                raise KeyError(
                    "version '"
                    + version
                    + "' not found. Available versions are: '"
                    + "', '".join(sxv.keys())
                    + "'."
                )
            # version="" overrides job.executable_version
        elif version is not None:
            raise TypeError("version must be str or None")

        if isinstance(from_tar, str):
            from_tar = [from_tar]
        if self.is_compressed() and isinstance(from_tar, list):
            # run addon in temporary directory
            with TemporaryDirectory() as tempd:
                if not silent:
                    print("Running {} in temporary directory {}".format(addon, tempd))

                # --- extract files from list
                # note: tf should be obtained from JobCore to ensure encapsulation
                tarfilename = os.path.join(
                    self.working_directory, self.job_name + ".tar.bz2"
                )
                with tarfile.open(tarfilename, "r:bz2") as tf:
                    for file in from_tar:
                        try:
                            tf.extract(file, path=tempd)
                        except:
                            print("Cannot extract " + file + " from " + tarfilename)

                # --- link other files
                linkfiles = []
                for file in self.list_files():
                    linkfile = os.path.join(tempd, file)
                    if not os.path.isfile(linkfile):
                        os.symlink(
                            os.path.join(self.working_directory, file),
                            linkfile,
                            target_is_directory=True,
                        )
                        linkfiles.append(linkfile)
                # now run
                out = subprocess.run(
                    cmd, cwd=tempd, shell=True, stdout=PIPE, stderr=PIPE, text=True
                )

                # now clean tempdir
                for file in from_tar:
                    try:
                        os.remove(os.path.join(tempd, file))
                    except FileNotFoundError:
                        pass
                for linkfile in linkfiles:
                    if os.path.islink:
                        os.remove(linkfile)

                # move output to working directory for successful runs
                if out.returncode == 0:
                    for file in os.listdir(tempd):
                        movefile(os.path.join(tempd, file), self.working_directory)
                        if not silent:
                            print("Copying " + file + " to " + self.working_directory)
                else:
                    print(addon + " crashed - potential output files are not kept.")

        else:
            out = subprocess.run(
                cmd,
                cwd=self.working_directory,
                shell=True,
                stdout=PIPE,
                stderr=PIPE,
                text=True,
            )
            if out.returncode != 0:
                print(addon + " crashed.")

        # print output
        if not silent or out.returncode != 0:
            if out.returncode != 0:
                print(addon + " output:\n\n")
            print(out.stdout)
            if out.returncode != 0:
                print(out.stderr)
        return out if debug else None


def get_structure_group(structure, use_symmetry=True, keep_angstrom=False):
    """
    create a SPHInX Group object based on structure

    Args:
        structure (pyiron_atomistics.atomistics.structure.atoms) structure
        use_symmetry (bool): Whether or not consider internal symmetry
        keep_angstrom (bool): Store distances in Angstroms or Bohr

    Returns:
        (Group): structure group
    """
    if keep_angstrom:
        structure_group = Group({"cell": np.array(structure.cell)})
    else:
        structure_group = Group(
            {
                "cell": np.array(structure.cell * 1 / BOHR_TO_ANGSTROM),
            }
        )
    if "selective_dynamics" in structure._tag_list.keys():
        selective_dynamics_list = structure.selective_dynamics.list()
    else:
        selective_dynamics_list = [3 * [False]] * len(structure.positions)
    species = structure_group.create_group("species")
    for elm_species in structure.get_species_objects():
        if elm_species.Parent:
            element = elm_species.Parent
        else:
            element = elm_species.Abbreviation
        species.append(Group({"element": '"' + str(element) + '"'}))
        elm_list = np.array(
            structure.get_chemical_symbols() == elm_species.Abbreviation
        )
        atom_group = species[-1].create_group("atom")
        for elm_pos, elm_magmon, selective in zip(
            structure.positions[elm_list],
            np.array(structure.get_initial_magnetic_moments())[elm_list],
            np.array(selective_dynamics_list)[elm_list],
        ):
            atom_group.append(Group())
            if structure.has("initial_magmoms"):
                atom_group[-1]["label"] = '"spin_' + str(elm_magmon) + '"'
            if keep_angstrom:
                atom_group[-1]["coords"] = np.array(elm_pos)
            else:
                atom_group[-1]["coords"] = np.array(elm_pos * 1 / BOHR_TO_ANGSTROM)
            if all(selective):
                atom_group[-1]["movable"] = True
            elif any(selective):
                for ss, xx in zip(selective, ["X", "Y", "Z"]):
                    if ss:
                        atom_group[-1]["movable" + xx] = True
    if not use_symmetry:
        structure_group.symmetry = Group(
            {"operator": {"S": "[[1,0,0],[0,1,0],[0,0,1]]"}}
        )
    return structure_group


class InputWriter(object):
    """
    The SPHInX Input writer is called to write the
    SPHInX specific input files.
    """

    def __init__(self):
        self.structure = None
        self._id_pyi_to_spx = []
        self._id_spx_to_pyi = []
        self.file_dict = {}

    def copy_potentials(
        self,
        potformat="JTH",
        xc=None,
        cwd=None,
        pot_path_dict=None,
        modified_elements=None,
    ):
        """
        Copy potential files

        Args:
            potformat (str):
            xc (str/None):
            cwd (str/None):
            pot_path_dict (dict):
            modified_elements (dict):
        """

        if pot_path_dict is None:
            pot_path_dict = {}

        if potformat == "JTH":
            potentials = SphinxJTHPotentialFile(xc=xc)
            find_potential_file = find_potential_file_jth
            pot_path_dict.setdefault("PBE", "jth-gga-pbe")
        elif potformat == "VASP":
            potentials = VaspPotentialFile(xc=xc)
            find_potential_file = find_potential_file_vasp
            pot_path_dict.setdefault("PBE", "paw-gga-pbe")
            pot_path_dict.setdefault("LDA", "paw-lda")
        else:
            raise ValueError("Only JTH and VASP potentials are supported!")

        for species_obj in self.structure.get_species_objects():
            if species_obj.Parent is not None:
                elem = species_obj.Parent
            else:
                elem = species_obj.Abbreviation

            if "pseudo_potcar_file" in species_obj.tags.keys():
                new_element = species_obj.tags["pseudo_potcar_file"]
                potentials.add_new_element(parent_element=elem, new_element=new_element)
                potential_path = find_potential_file(
                    path=potentials.find_default(new_element)["Filename"].values[0][0]
                )
                assert os.path.isfile(
                    potential_path
                ), "such a file does not exist in the pp directory"
            elif elem in modified_elements.keys():
                new_element = modified_elements[elem]
                if os.path.isabs(new_element):
                    potential_path = new_element
                else:
                    potentials.add_new_element(
                        parent_element=elem, new_element=new_element
                    )
                    potential_path = find_potential_file(
                        path=potentials.find_default(new_element)["Filename"].values[0][
                            0
                        ]
                    )
            else:
                potential_path = find_potential_file(
                    path=potentials.find_default(elem)["Filename"].values[0][0]
                )
            if potformat == "JTH":
                copyfile(potential_path, posixpath.join(cwd, elem + "_GGA.atomicdata"))
            else:
                copyfile(potential_path, posixpath.join(cwd, elem + "_POTCAR"))

    @property
    def id_spx_to_pyi(self):
        if self.structure is None:
            return None
        if len(self._id_spx_to_pyi) == 0:
            self._initialize_order()
        return self._id_spx_to_pyi

    @property
    def id_pyi_to_spx(self):
        if self.structure is None:
            return None
        if len(self._id_pyi_to_spx) == 0:
            self._initialize_order()
        return self._id_pyi_to_spx

    def _initialize_order(self):
        for elm_species in self.structure.get_species_objects():
            self._id_pyi_to_spx.append(
                np.arange(len(self.structure))[
                    self.structure.get_chemical_symbols() == elm_species.Abbreviation
                ]
            )
        self._id_pyi_to_spx = np.array(
            [ooo for oo in self._id_pyi_to_spx for ooo in oo]
        )
        self._id_spx_to_pyi = np.array([0] * len(self._id_pyi_to_spx))
        for i, p in enumerate(self._id_pyi_to_spx):
            self._id_spx_to_pyi[p] = i

    def write_spin_constraints(self, file_name="spins.in", cwd=None, spins_list=None):
        """
        Write a text file containing a list of all spins named spins.in -
        which is used for the external control scripts.

        Args:
            file_name (str): name of the file to be written (optional)
            cwd (str): the current working directory (optinal)
            spins_list (list): the input to write, if no input is
                given the default input will be written. (optional)
        """
        state.logger.debug(f"Writing {file_name}")
        state.logger.debug(
            "Getting magnetic moments via \
            get_initial_magnetic_moments"
        )
        if self.structure.has("initial_magmoms"):
            if any(
                [
                    True
                    if isinstance(spin, list) or isinstance(spin, np.ndarray)
                    else False
                    for spin in self.structure.get_initial_magnetic_moments()
                ]
            ):
                raise ValueError("SPHInX only supports collinear spins at the moment.")
            else:
                constraint = self.structure.spin_constraint[self.id_pyi_to_spx]
                if spins_list is None or len(spins_list) == 0:
                    spins_list = self.structure.get_initial_magnetic_moments()
                spins = spins_list[self.id_pyi_to_spx].astype(str)
                spins[~np.asarray(constraint)] = "X"
                spins_str = "\n".join(spins) + "\n"
                if cwd is not None:
                    file_name = posixpath.join(cwd, file_name)
                with open(file_name, "w") as f:
                    f.write(spins_str)
        else:
            state.logger.debug("No magnetic moments")


class Group(DataContainer):
    """
    Dictionary-like object to store SPHInX inputs.

    Attributes (sub-groups, parameters, & flags) can be set
    and accessed via dot notation, or as standard dictionary
    key/values.

    `to_{job_type}` converts the Group to the format
    expected by the given DFT code in its input files.
    """

    def set(self, name, content):
        self[name] = content

    def set_group(self, name, content=None):
        """
        Set a new group in SPHInX input.

        Args:
            name (str): name of the group
            content: content to append

        This creates an input group of the type `name { content }`.
        """
        if content is None:
            self.create_group(name)
        else:
            self.set(name, content)

    def set_flag(self, flag, val=True):
        """
        Set a new flag in SPHInX input.

        Args:
            flag (str): name of the flag
            val (bool): boolean value

        This creates an input flag of the type `name = val`.
        """
        self.set(flag, val)

    def set_parameter(self, parameter, val):
        """
        Set a new parameter in SPHInX input.

        Args:
            parameter (str): name of the flag
            val (float): parameter value

        This creates an input parameter of the type `parameter = val`.
        """
        self.set(parameter, val)

    def remove(self, name):
        if name in self.keys():
            del self[name]

    def to_sphinx(self, content="__self__", indent=0):
        if content == "__self__":
            content = self

        def format_value(v):
            if isinstance(v, bool):
                if v:
                    return ";"
                else:
                    return " = false;"
            elif isinstance(v, Group):
                if len(v) == 0:
                    return " {}"
                else:
                    return " {\n" + self.to_sphinx(v, indent + 1) + indent * "\t" + "}"
            else:
                if isinstance(v, np.ndarray):
                    v = v.tolist()
                return " = {!s};".format(v)

        line = ""
        for k, v in content.items():
            if isinstance(v, Group) and len(v) > 0 and not v.has_keys():
                for vv in v.values():
                    line += indent * "\t" + str(k) + format_value(vv) + "\n"
            else:
                line += indent * "\t" + str(k) + format_value(v) + "\n"

        return line


def splitter(arr, counter):
    if len(arr) == 0 or len(counter) == 0:
        return []
    arr_new = []
    spl_loc = list(np.where(np.array(counter) == min(counter))[0])
    spl_loc.append(None)
    for ii, ll in enumerate(spl_loc[:-1]):
        arr_new.append(np.array(arr[ll : spl_loc[ii + 1]]).tolist())
    return arr_new


class _SphinxLogParser:
    def __init__(self, log_file):
        self.log_file = log_file
        self._check_enter_scf()
        self._log_main = None
        self._counter = None
        self._n_atoms = None
        self._n_steps = None
        self._spin_enabled = None

    @property
    def spin_enabled(self):
        return len(re.findall("The spin for the label", self.log_file)) > 0

    @property
    def log_main(self):
        if self._log_main is None:
            match = re.search("Enter Main Loop", self.log_file)
            self._log_main = match.end() + 1
        return self.log_file[self._log_main :]

    @property
    def job_finished(self):
        if (
            len(re.findall("Program exited normally.", self.log_file, re.MULTILINE))
            == 0
        ):
            warnings.warn("scf loops did not converge")
            return False
        return True

    def _check_enter_scf(self):
        if len(re.findall("Enter Main Loop", self.log_file, re.MULTILINE)) == 0:
            raise AssertionError("Log file created but first scf loop not reached")

    def get_n_valence(self):
        log = self.log_file.split("\n")
        return {
            log[ii - 1].split()[1]: int(ll.split("=")[-1])
            for ii, ll in enumerate(log)
            if ll.startswith("| Z=")
        }

    @property
    def log_k_points(self):
        start_match = re.search(
            "-ik-     -x-      -y-       -z-    \|  -weight-    -nG-    -label-",
            self.log_file,
        )
        log_part = self.log_file[start_match.end() + 1 :]
        log_part = log_part[: re.search("^\n", log_part, re.MULTILINE).start()]
        return log_part.split("\n")[:-2]

    def get_bands_k_weights(self):
        return np.array([float(kk.split()[6]) for kk in self.log_k_points])

    @property
    def _rec_cell(self):
        log_extract = re.findall("b[1-3]:.*$", self.log_file, re.MULTILINE)
        return (
            np.array([ll.split()[1:4] for ll in log_extract]).astype(float)
            / BOHR_TO_ANGSTROM
        )[:3]

    def get_kpoints_cartesian(self):
        return np.einsum("ni,ij->nj", self.k_points, self._rec_cell)

    @property
    def k_points(self):
        return np.array(
            [[float(kk.split()[i]) for i in range(2, 5)] for kk in self.log_k_points]
        )

    def get_volume(self):
        volume = re.findall("Omega:.*$", self.log_file, re.MULTILINE)
        if len(volume) > 0:
            volume = float(volume[0].split()[1])
            volume *= BOHR_TO_ANGSTROM**3
        else:
            volume = 0
        return np.array(self.n_steps * [volume])

    @property
    def counter(self):
        if self._counter is None:
            self._counter = [
                int(re.sub("[^0-9]", "", line.split("=")[0]))
                for line in re.findall("F\(.*$", self.log_main, re.MULTILINE)
            ]
        return self._counter

    def get_energy_free(self):
        return splitter(
            [
                float(line.split("=")[1]) * HARTREE_TO_EV
                for line in re.findall("F\(.*$", self.log_main, re.MULTILINE)
            ],
            self.counter,
        )

    def get_energy_int(self):
        return splitter(
            [
                float(line.replace("=", " ").replace(",", " ").split()[1])
                * HARTREE_TO_EV
                for line in re.findall("^eTot\([0-9].*$", self.log_main, re.MULTILINE)
            ],
            self.counter,
        )

    @property
    def n_atoms(self):
        if self._n_atoms is None:
            self._n_atoms = len(
                np.unique(re.findall("^Species.*\{", self.log_main, re.MULTILINE))
            )
        return self._n_atoms

    def get_forces(self, spx_to_pyi=None):
        forces = [
            float(re.split("{|}", line)[1].split(",")[i])
            * HARTREE_OVER_BOHR_TO_EV_OVER_ANGSTROM
            for line in re.findall("^Species.*$", self.log_main, re.MULTILINE)
            for i in range(3)
        ]
        if len(forces) != 0:
            forces = np.array(forces).reshape(-1, self.n_atoms, 3)
            if spx_to_pyi is not None:
                for ii, ff in enumerate(forces):
                    forces[ii] = ff[spx_to_pyi]
        return forces

    def get_magnetic_forces(self, spx_to_pyi=None):
        magnetic_forces = [
            HARTREE_TO_EV * float(line.split()[-1])
            for line in re.findall("^nu\(.*$", self.log_main, re.MULTILINE)
        ]
        if len(magnetic_forces) != 0:
            magnetic_forces = np.array(magnetic_forces).reshape(-1, self.n_atoms)
            if spx_to_pyi is not None:
                for ii, mm in enumerate(magnetic_forces):
                    magnetic_forces[ii] = mm[spx_to_pyi]
        return splitter(magnetic_forces, self.counter)

    @property
    def n_steps(self):
        if self._n_steps is None:
            self._n_steps = len(
                re.findall("\| SCF calculation", self.log_file, re.MULTILINE)
            )
        return self._n_steps

    def _parse_band(self, term):
        arr = np.loadtxt(re.findall(term, self.log_main, re.MULTILINE))
        shape = (-1, len(self.k_points), arr.shape[-1])
        if self.spin_enabled:
            shape = (-1, 2, len(self.k_points), shape[-1])
        return arr.reshape(shape)

    def get_band_energy(self):
        return self._parse_band("final eig \[eV\]:(.*)$")

    def get_occupancy(self):
        return self._parse_band("final focc:(.*)$")

    def get_convergence(self):
        conv_dict = {
            "WARNING: Maximum number of steps exceeded": False,
            "Convergence reached.": True,
        }
        key = "|".join(list(conv_dict.keys())).replace(".", "\.")
        items = re.findall(key, self.log_main, re.MULTILINE)
        convergence = [conv_dict[k] for k in items]
        diff = self.n_steps - len(convergence)
        for _ in range(diff):
            convergence.append(False)
        return convergence

    def get_fermi(self):
        return np.array(
            [
                float(line.split()[2])
                for line in re.findall("Fermi energy:.*$", self.log_main, re.MULTILINE)
            ]
        )


class Output:
    """
    Handles the output from a SPHInX simulation.
    """

    def __init__(self, job):
        self._job = job
        self.generic = DataContainer(table_name="output/generic")
        self.charge_density = SphinxVolumetricData()
        self.electrostatic_potential = SphinxVolumetricData()
        self.generic.create_group("dft")
        self.old_version = False

    def collect_spins_dat(self, file_name="spins.dat", cwd=None):
        """

        Args:
            file_name:
            cwd:

        Returns:

        """
        if not os.path.isfile(posixpath.join(cwd, file_name)):
            return None
        spins = np.loadtxt(posixpath.join(cwd, file_name))
        self.generic.dft.atom_scf_spins = splitter(
            np.array([ss[self._job.id_spx_to_pyi] for ss in spins[:, 1:]]), spins[:, 0]
        )

    def collect_energy_dat(self, file_name="energy.dat", cwd=None):
        """

        Args:
            file_name:
            cwd:

        Returns:

        """
        if not os.path.isfile(posixpath.join(cwd, file_name)):
            return None
        energies = np.loadtxt(posixpath.join(cwd, file_name))
        self.generic.dft.scf_computation_time = splitter(energies[:, 1], energies[:, 0])
        self.generic.dft.scf_energy_int = splitter(
            energies[:, 2] * HARTREE_TO_EV, energies[:, 0]
        )

        def en_split(e, counter=energies[:, 0]):
            return splitter(e * HARTREE_TO_EV, counter)

        if len(energies[0]) == 7:
            self.generic.dft.scf_energy_free = en_split(energies[:, 3])
            self.generic.dft.scf_energy_zero = en_split(energies[:, 4])
            self.generic.dft.scf_energy_band = en_split(energies[:, 5])
            self.generic.dft.scf_electronic_entropy = en_split(energies[:, 6])
        else:
            self.generic.dft.scf_energy_band = en_split(energies[:, 3])

    def collect_residue_dat(self, file_name="residue.dat", cwd=None):
        """

        Args:
            file_name:
            cwd:

        Returns:

        """
        if not os.path.isfile(posixpath.join(cwd, file_name)):
            return None
        residue = np.loadtxt(posixpath.join(cwd, file_name))
        if len(residue) == 0:
            return None
        if len(residue[0]) == 2:
            self.generic.dft.scf_residue = splitter(residue[:, 1], residue[:, 0])
        else:
            self.generic.dft.scf_residue = splitter(residue[:, 1:], residue[:, 0])

    def collect_eps_dat(self, file_name="eps.dat", cwd=None):
        """

        Args:
            file_name:
            cwd:

        Returns:

        """
        if isinstance(file_name, str):
            file_name = [file_name]
        values = []
        for f in file_name:
            file_tmp = posixpath.join(cwd, f)
            if not os.path.isfile(file_tmp):
                return
            values.append(np.loadtxt(file_tmp)[..., 1:])
        values = np.stack(values, axis=0)
        if "bands_eigen_values" not in self.generic.dft.list_nodes():
            self.generic.dft.bands_eigen_values = values.reshape((-1,) + values.shape)

    def collect_energy_struct(self, file_name="energy-structOpt.dat", cwd=None):
        """

        Args:
            file_name:
            cwd:

        Returns:

        """
        file_name = posixpath.join(cwd, file_name)
        if os.path.isfile(file_name):
            self.generic.dft.energy_free = (
                np.loadtxt(file_name).reshape(-1, 2)[:, 1] * HARTREE_TO_EV
            )

    def collect_sphinx_log(self, file_name="sphinx.log", cwd=None):
        """

        Args:
            file_name:
            cwd:

        Returns:

        """

        if not os.path.isfile(posixpath.join(cwd, file_name)):
            return None

        with open(posixpath.join(cwd, file_name), "r") as sphinx_log_file:
            log_file = "".join(sphinx_log_file.readlines())
        try:
            self._spx_log_parser = _SphinxLogParser(log_file)
        except AssertionError as e:
            self._job.status.aborted = True
            raise AssertionError(e)
        if not self._spx_log_parser.job_finished:
            self._job.status.aborted = True
        self.generic.dft.n_valence = self._spx_log_parser.get_n_valence()
        self.generic.dft.bands_k_weights = self._spx_log_parser.get_bands_k_weights()
        self.generic.dft.kpoints_cartesian = (
            self._spx_log_parser.get_kpoints_cartesian()
        )
        self.generic.volume = self._spx_log_parser.get_volume()
        self.generic.dft.bands_e_fermi = self._spx_log_parser.get_fermi()
        self.generic.dft.bands_occ = self._spx_log_parser.get_occupancy()
        self.generic.dft.bands_eigen_values = self._spx_log_parser.get_band_energy()
        self.generic.dft.scf_convergence = self._spx_log_parser.get_convergence()
        if "scf_energy_int" not in self.generic.dft.list_nodes():
            self.generic.dft.scf_energy_int = self._spx_log_parser.get_energy_int()
        if "scf_energy_free" not in self.generic.dft.list_nodes():
            self.generic.dft.scf_energy_free = self._spx_log_parser.get_energy_free()
        if "forces" in self.generic.list_nodes():
            self.generic.forces = self._spx_log_parser.get_forces(
                self._job.id_spx_to_pyi
            )
        if "scf_magnetic_forces" not in self.generic.dft.list_nodes():
            self.generic.dft.scf_magnetic_forces = (
                self._spx_log_parser.get_magnetic_forces(self._job.id_spx_to_pyi)
            )

    def collect_relaxed_hist(self, file_name="relaxHist.sx", cwd=None):
        """

        Args:
            file_name:
            cwd:

        Returns:

        """
        file_name = posixpath.join(cwd, file_name)
        if not os.path.isfile(file_name):
            return None
        with open(file_name, "r") as f:
            file_content = "".join(f.readlines())
        natoms = len(self._job.id_spx_to_pyi)

        def get_value(term, file_content=file_content, natoms=natoms):
            value = (
                np.array(
                    [
                        re.split("\[|\]", line)[1].split(",")
                        for line in re.findall(term, file_content, re.MULTILINE)
                    ]
                )
                .astype(float)
                .reshape(-1, natoms, 3)
            )
            return np.array([ff[self._job.id_spx_to_pyi] for ff in value])

        self.generic.positions = get_value("coords.*$") * BOHR_TO_ANGSTROM
        self.generic.forces = (
            get_value("force.*$") * HARTREE_OVER_BOHR_TO_EV_OVER_ANGSTROM
        )
        self.generic.cells = (
            np.array(
                [
                    json.loads(line)
                    for line in re.findall(
                        "cell =(.*?);", file_content.replace("\n", ""), re.MULTILINE
                    )
                ]
            )
            * BOHR_TO_ANGSTROM
        )

    def collect_charge_density(self, file_name, cwd):
        if (
            file_name in os.listdir(cwd)
            and os.stat(posixpath.join(cwd, file_name)).st_size != 0
        ):
            self.charge_density.from_file(
                filename=posixpath.join(cwd, file_name), normalize=True
            )

    def collect_electrostatic_potential(self, file_name, cwd):
        if (
            file_name in os.listdir(cwd)
            and os.stat(posixpath.join(cwd, file_name)).st_size != 0
        ):
            self.electrostatic_potential.from_file(
                filename=posixpath.join(cwd, file_name), normalize=False
            )

    def _get_electronic_structure_object(self):
        es = ElectronicStructure()
        if "bands_eigen_values" in self.generic.dft.list_nodes():
            eig_mat = self.generic.dft.bands_eigen_values[-1]
            occ_mat = self.generic.dft.bands_occ[-1]
            if len(eig_mat.shape) == 3:
                es.eigenvalue_matrix = eig_mat
                es.occupancy_matrix = occ_mat
            else:
                es.eigenvalue_matrix = np.array([eig_mat])
                es.occupancy_matrix = np.array([occ_mat])
            es.efermi = self.generic.dft.bands_e_fermi[-1]
            es.n_spins = len(es.occupancy_matrix)
            es.kpoint_list = self.generic.dft.kpoints_cartesian
            es.kpoint_weights = self.generic.dft.bands_k_weights
            es.generate_from_matrices()
        return es

    def collect(self, directory=os.getcwd()):
        """
        The collect function, collects all the output from a SPHInX simulation.

        Args:
            directory (str): the directory to collect the output from.
        """
        self.collect_energy_struct(file_name="energy-structOpt.dat", cwd=directory)
        self.collect_sphinx_log(file_name="sphinx.log", cwd=directory)
        self.collect_energy_dat(file_name="energy.dat", cwd=directory)
        self.collect_residue_dat(file_name="residue.dat", cwd=directory)
        if self._job._spin_enabled:
            self.collect_eps_dat(file_name="eps.dat", cwd=directory)
        else:
            self.collect_eps_dat(
                file_name=[f"eps.{i}.dat" for i in [0, 1]], cwd=directory
            )
        self.collect_spins_dat(file_name="spins.dat", cwd=directory)
        self.collect_relaxed_hist(file_name="relaxHist.sx", cwd=directory)
        self.collect_electrostatic_potential(file_name="vElStat-eV.sxb", cwd=directory)
        self.collect_charge_density(file_name="rho.sxb", cwd=directory)

    def to_hdf(self, hdf, force_update=False):
        """
        Store output in an HDF5 file

        Args:
            hdf: HDF5 group
            force_update(bool):
        """

        def get_last(arr):
            return np.array([vv[-1] for vv in arr])

        for k in self.generic.dft.list_nodes():
            if "scf" in k and k != "scf_convergence":
                self.generic.dft[k.replace("scf_", "")] = get_last(self.generic.dft[k])
        if "energy_free" in self.generic.dft.list_nodes():
            self.generic.energy_tot = self.generic.dft.energy_free
            self.generic.energy_pot = self.generic.dft.energy_free
        if "positions" not in self.generic.list_nodes():
            self.generic.positions = np.array([self._job.structure.positions])
        if "cells" not in self.generic.list_nodes():
            self.generic.cells = np.array([self._job.structure.cell.tolist()])
        self.generic.to_hdf(hdf=hdf)

        with hdf.open("output") as hdf5_output:
            if self.electrostatic_potential.total_data is not None:
                self.electrostatic_potential.to_hdf(
                    hdf5_output, group_name="electrostatic_potential"
                )
            if self.charge_density.total_data is not None:
                self.charge_density.to_hdf(hdf5_output, group_name="charge_density")
            if "bands_eigen_values" in self.generic.dft.list_nodes():
                es = self._get_electronic_structure_object()
                if len(es.kpoint_list) > 0:
                    es.to_hdf(hdf5_output)
            with hdf5_output.open("electronic_structure") as hdf5_es:
                if "dos" not in hdf5_es.list_groups():
                    hdf5_es.create_group("dos")
                with hdf5_es.open("dos") as hdf5_dos:
                    warning_message = " is not stored in SPHInX; use job.get_density_of_states instead"
                    for k in ["energies", "int_densities", "tot_densities"]:
                        hdf5_dos[k] = k + warning_message

    def from_hdf(self, hdf):
        """
        Load output from an HDF5 file
        """
        try:
            self.generic.from_hdf(hdf=hdf)
        except ValueError:
            warnings.warn(
                "You are using an old version of SPHInX output - update via job.update_sphinx()"
            )
            self.old_version = True
            pass


def _update_datacontainer(job):
    job.output.generic.create_group("dft")
    for node in job["output/generic/dft"].list_nodes():
        job.output.generic.dft[node] = job["output/generic/dft"][node]
    for node in job["output/generic"].list_nodes():
        job.output.generic[node] = job["output/generic"][node]
    job["output/generic"].remove_group()
    job.output.generic.to_hdf(hdf=job.project_hdf5)
    job.output.old_version = False<|MERGE_RESOLUTION|>--- conflicted
+++ resolved
@@ -336,60 +336,11 @@
         Args:
             keep_angstrom (bool): Store distances in Angstroms or Bohr
         """
-<<<<<<< HEAD
-        if keep_angstrom:
-            structure_group = Group({"cell": np.array(self.structure.cell)})
-        else:
-            structure_group = Group(
-                {
-                    "cell": np.array(self.structure.cell * 1 / BOHR_TO_ANGSTROM),
-                }
-            )
-        if "selective_dynamics" in self.structure.arrays.keys():
-            selective_dynamics_list = self.structure.selective_dynamics
-        else:
-            selective_dynamics_list = [3 * [False]] * len(self.structure.positions)
-        species = structure_group.create_group("species")
-        for elm_species in self.structure.get_species_objects():
-            if elm_species.Parent:
-                element = elm_species.Parent
-            else:
-                element = elm_species.Abbreviation
-            species.append(Group({"element": '"' + str(element) + '"'}))
-            elm_list = np.array(
-                self.structure.get_chemical_symbols() == elm_species.Abbreviation
-            )
-            atom_group = species[-1].create_group("atom")
-            for elm_pos, elm_magmon, selective in zip(
-                self.structure.positions[elm_list],
-                np.array(self.structure.get_initial_magnetic_moments())[elm_list],
-                np.array(selective_dynamics_list)[elm_list],
-            ):
-                atom_group.append(Group())
-                if self._spin_enabled:
-                    atom_group[-1]["label"] = '"spin_' + str(elm_magmon) + '"'
-                if keep_angstrom:
-                    atom_group[-1]["coords"] = np.array(elm_pos)
-                else:
-                    atom_group[-1]["coords"] = np.array(elm_pos * 1 / BOHR_TO_ANGSTROM)
-                if all(selective):
-                    atom_group[-1]["movable"] = True
-                elif any(selective):
-                    for ss, xx in zip(selective, ["X", "Y", "Z"]):
-                        if ss:
-                            atom_group[-1]["movable" + xx] = True
-        if not self.fix_symmetry:
-            structure_group.symmetry = Group(
-                {"operator": {"S": "[[1,0,0],[0,1,0],[0,0,1]]"}}
-            )
-        return structure_group
-=======
         return get_structure_group(
             structure=self.structure,
             use_symmetry=self.fix_symmetry,
             keep_angstrom=keep_angstrom,
         )
->>>>>>> aee21f2c
 
     def load_default_input(self):
         """
