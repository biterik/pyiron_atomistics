import numpy as np
import re
import scipy.constants
from pathlib import Path
import h5py
import warnings


BOHR_TO_ANGSTROM = (
    scipy.constants.physical_constants["Bohr radius"][0] / scipy.constants.angstrom
)
HARTREE_TO_EV = scipy.constants.physical_constants["Hartree energy in eV"][0]
HARTREE_OVER_BOHR_TO_EV_OVER_ANGSTROM = HARTREE_TO_EV / BOHR_TO_ANGSTROM


def splitter(arr, counter):
    if len(arr) == 0 or len(counter) == 0:
        return []
    arr_new = []
    spl_loc = list(np.where(np.array(counter) == min(counter))[0])
    spl_loc.append(None)
    for ii, ll in enumerate(spl_loc[:-1]):
        arr_new.append(np.array(arr[ll : spl_loc[ii + 1]]).tolist())
    return arr_new


def collect_energy_dat(file_name="energy.dat", cwd=None):
    """

    Args:
        file_name (str): file name
        cwd (str): directory path

    Returns:
        (dict): results

    """
    path = Path(file_name)
    if cwd is not None:
        path = Path(cwd) / path
    energies = np.loadtxt(str(path))
    results = {"scf_computation_time": splitter(energies[:, 1], energies[:, 0])}
    results["scf_energy_int"] = splitter(energies[:, 2] * HARTREE_TO_EV, energies[:, 0])

    def en_split(e, counter=energies[:, 0]):
        return splitter(e * HARTREE_TO_EV, counter)

    if len(energies[0]) == 7:
        results["scf_energy_free"] = en_split(energies[:, 3])
        results["scf_energy_zero"] = en_split(energies[:, 4])
        results["scf_energy_band"] = en_split(energies[:, 5])
        results["scf_electronic_entropy"] = en_split(energies[:, 6])
    else:
        results["scf_energy_band"] = en_split(energies[:, 3])
    return results


def collect_residue_dat(file_name="residue.dat", cwd="."):
    """

    Args:
        file_name (str): file name
        cwd (str): directory path

    Returns:
        (dict): results

    """
    if cwd is None:
        cwd = "."
    residue = np.loadtxt(str(Path(cwd) / Path(file_name)))
    if len(residue) == 0:
        return {}
    return {"scf_residue": splitter(residue[:, 1:].squeeze(), residue[:, 0])}


def _collect_eps_dat(file_name="eps.dat", cwd=None):
    """

    Args:
        file_name:
        cwd:

    Returns:

    """
    path = Path(file_name)
    if cwd is not None:
        path = Path(cwd) / path
    return np.loadtxt(str(path))[..., 1:]


def collect_eps_dat(file_name=None, cwd=None, spins=True):
    if file_name is not None:
        values = [_collect_eps_dat(file_name=file_name, cwd=cwd)]
    elif spins:
        values = [_collect_eps_dat(file_name=f"eps.{i}.dat", cwd=cwd) for i in [0, 1]]
    else:
        values = [_collect_eps_dat(file_name="eps.dat", cwd=cwd)]
    values = np.stack(values, axis=0)
    return {"bands_eigen_values": values.reshape((-1,) + values.shape)}


def collect_energy_struct(file_name="energy-structOpt.dat", cwd=None):
    """

    Args:
        file_name (str): file name
        cwd (str): directory path

    Returns:
        (dict): results

    """
    path = Path(file_name)
    if cwd is not None:
        path = Path(cwd) / path
    return {"energy_free": np.loadtxt(str(path)).reshape(-1, 2)[:, 1] * HARTREE_TO_EV}


def check_permutation(index_permutation):
    if index_permutation is None:
        return
    indices, counter = np.unique(index_permutation, return_counts=True)
    if np.any(counter != 1):
        raise ValueError("multiple entries in the index_permutation")
    if np.any(np.diff(np.sort(indices)) != 1):
        raise ValueError("missing entries in the index_permutation")


def collect_spins_dat(file_name="spins.dat", cwd=None, index_permutation=None):
    """

    Args:
        file_name (str): file name
        cwd (str): directory path
        index_permutation (numpy.ndarray): Indices for the permutation

    Returns:
        (dict): results

    """
    check_permutation(index_permutation)
    path = Path(file_name)
    if cwd is not None:
        path = Path(cwd) / path
    spins = np.loadtxt(str(path))
    if index_permutation is not None:
        s = np.array([ss[index_permutation] for ss in spins[:, 1:]])
    else:
        s = spins[:, 1:]
    return {"atom_scf_spins": splitter(s, spins[:, 0])}


def collect_relaxed_hist(file_name="relaxHist.sx", cwd=None, index_permutation=None):
    """

    Args:
        file_name (str): file name
        cwd (str): directory path
        index_permutation (numpy.ndarray): Indices for the permutation

    Returns:
        (dict): results

    # TODO: parse movable, elements, species etc.
    """
    check_permutation(index_permutation)
    path = Path(file_name)
    if cwd is not None:
        path = Path(cwd) / path
    with open(str(path), "r") as f:
        file_content = "".join(f.readlines())
    n_steps = max(len(re.findall("// --- step \d", file_content, re.MULTILINE)), 1)
    f_v = ",".join(3 * [r"\s*([\d.-]+)"])

    def get_value(term, f=file_content, n=n_steps, p=index_permutation):
        value = (
            np.array(re.findall(term, f, re.MULTILINE)).astype(float).reshape(n, -1, 3)
        )
        if p is not None:
            value = np.array([ff[p] for ff in value])
        return value

    cell = re.findall(
        r"cell = \[\[" + r"\],\n\s*\[".join(3 * [f_v]) + r"\]\];",
        file_content,
        re.MULTILINE,
    )
    cell = np.array(cell).astype(float).reshape(n_steps, 3, 3) * BOHR_TO_ANGSTROM
    return {
        "positions": get_value(r"atom {coords = \[" + f_v + r"\];") * BOHR_TO_ANGSTROM,
        "forces": get_value(r"force  = \[" + f_v + r"\]; }"),
        "cell": cell,
    }


class SphinxLogParser:
    def __init__(self, file_name="sphinx.log", cwd=None, index_permutation=None):
        """
        Args:
            file_name (str): file name
            cwd (str): directory path
            index_permutation (numpy.ndarray): Indices for the permutation

        """
        path = Path(file_name)
        if cwd is not None:
            path = Path(cwd) / path
        with open(str(path), "r") as sphinx_log_file:
            self.log_file = sphinx_log_file.read()
        self._scf_not_entered = False
        self._check_enter_scf()
        self._log_main = None
        self._n_atoms = None
        check_permutation(index_permutation)
        self._index_permutation = index_permutation
        self.generic_dict = {
            "volume": self.get_volume,
            "forces": self.get_forces,
            "job_finished": self.job_finished,
        }
        self.dft_dict = {
            "n_valence": self.get_n_valence,
            "bands_k_weights": self.get_bands_k_weights,
            "kpoints_cartesian": self.get_kpoints_cartesian,
            "bands_e_fermi": self.get_fermi,
            "bands_occ": self.get_occupancy,
            "bands_eigen_values": self.get_band_energy,
            "scf_convergence": self.get_convergence,
            "scf_energy_int": self.get_energy_int,
            "scf_energy_free": self.get_energy_free,
            "scf_magnetic_forces": self.get_magnetic_forces,
        }

    @property
    def index_permutation(self):
        return self._index_permutation

    @property
    def spin_enabled(self):
        return len(re.findall("The spin for the label", self.log_file)) > 0

    @property
    def log_main(self):
        if self._log_main is None:
            match = re.search("Enter Main Loop", self.log_file)
            self._log_main = match.end() + 1
        return self.log_file[self._log_main :]

    def job_finished(self):
        if (
            len(re.findall("Program exited normally.", self.log_file, re.MULTILINE))
            == 0
        ):
            warnings.warn("scf loops did not converge")
            return False
        return True

    def _check_enter_scf(self):
        if len(re.findall("Enter Main Loop", self.log_file, re.MULTILINE)) == 0:
            warnings.warn("Log file created but first scf loop not reached")
            self._scf_not_entered = True

    def get_n_valence(self):
        log = self.log_file.split("\n")
        return {
            log[ii - 1].split()[1]: int(ll.split("=")[-1])
            for ii, ll in enumerate(log)
            if ll.startswith("| Z=")
        }

    @property
    def _log_k_points(self):
        start_match = re.search(
            "-ik-     -x-      -y-       -z-    \|  -weight-    -nG-    -label-",
            self.log_file,
        )
        log_part = self.log_file[start_match.end() + 1 :]
        log_part = log_part[: re.search("^\n", log_part, re.MULTILINE).start()]
        return log_part.split("\n")[:-2]

    def get_bands_k_weights(self):
        return np.array([float(kk.split()[6]) for kk in self._log_k_points])

    @property
    def _rec_cell(self):
        log_extract = re.findall("b[1-3]:.*$", self.log_file, re.MULTILINE)
        return (
            np.array([ll.split()[1:4] for ll in log_extract]).astype(float)
            / BOHR_TO_ANGSTROM
        )[:3]

    def get_kpoints_cartesian(self):
        return np.einsum("ni,ij->nj", self.k_points, self._rec_cell)

    @property
    def k_points(self):
        return np.array(
            [[float(kk.split()[i]) for i in range(2, 5)] for kk in self._log_k_points]
        )

    def get_volume(self):
        volume = re.findall("Omega:.*$", self.log_file, re.MULTILINE)
        if len(volume) > 0:
            volume = float(volume[0].split()[1])
            volume *= BOHR_TO_ANGSTROM**3
        else:
            volume = 0
        return np.array(self.n_steps * [volume])

    @property
    def counter(self):
        return [
            int(re.sub("[^0-9]", "", line.split("=")[0]))
            for line in re.findall("F\(.*$", self.log_main, re.MULTILINE)
        ]

    def _get_energy(self, pattern):
        c, F = np.array(re.findall(pattern, self.log_main, re.MULTILINE)).T
        return splitter(F.astype(float) * HARTREE_TO_EV, c.astype(int))

    def get_energy_free(self):
        return self._get_energy(pattern=r"F\((\d+)\)=(-?\d+\.\d+)")

    def get_energy_int(self):
        return self._get_energy(pattern=r"eTot\((\d+)\)=(-?\d+\.\d+)")

    @property
    def n_atoms(self):
        if self._n_atoms is None:
            self._n_atoms = len(
                np.unique(re.findall("^Species.*\{", self.log_main, re.MULTILINE))
            )
        return self._n_atoms

    def get_forces(self):
        """
        Returns:
            (numpy.ndarray): Forces of the shape (n_steps, n_atoms, 3)
        """
        str_fl = "([-+]?[0-9]*\.?[0-9]+(?:[eE][-+]?[0-9]+)?)"
        pattern = r"Atom: (\d+)\t{" + ",".join(3 * [str_fl]) + r"\}"
        arr = np.array(re.findall(pattern, self.log_file))
        if len(arr) == 0:
            return []
        forces = arr[:, 1:].astype(float).reshape(-1, self.n_atoms, 3)
        forces *= HARTREE_OVER_BOHR_TO_EV_OVER_ANGSTROM
        if self.index_permutation is not None:
            for ii, ff in enumerate(forces):
                forces[ii] = ff[self.index_permutation]
        return forces

    def get_magnetic_forces(self):
        """
        Returns:
            (numpy.ndarray): Magnetic forces of the shape (n_steps, n_atoms)
        """
        magnetic_forces = [
            HARTREE_TO_EV * float(line.split()[-1])
            for line in re.findall("^nu\(.*$", self.log_main, re.MULTILINE)
        ]
        if len(magnetic_forces) != 0:
            magnetic_forces = np.array(magnetic_forces).reshape(-1, self.n_atoms)
            if self.index_permutation is not None:
                for ii, mm in enumerate(magnetic_forces):
                    magnetic_forces[ii] = mm[self.index_permutation]
        return splitter(magnetic_forces, self.counter)

    @property
    def n_steps(self):
        return len(re.findall("\| SCF calculation", self.log_file, re.MULTILINE))

    def _parse_band(self, term):
        content = re.findall(term, self.log_main, re.MULTILINE)
        if len(content) == 0:
            return []
        arr = np.loadtxt(content)
        shape = (-1, len(self.k_points), arr.shape[-1])
        if self.spin_enabled:
            shape = (-1, 2, len(self.k_points), shape[-1])
        return arr.reshape(shape)

    def get_band_energy(self):
        return self._parse_band("final eig \[eV\]:(.*)$")

    def get_occupancy(self):
        return self._parse_band("final focc:(.*)$")

    def get_convergence(self):
        conv_dict = {
            "WARNING: Maximum number of steps exceeded": False,
            "Convergence reached.": True,
        }
        key = "|".join(list(conv_dict.keys())).replace(".", "\.")
        items = re.findall(key, self.log_main, re.MULTILINE)
        convergence = [conv_dict[k] for k in items]
        diff = self.n_steps - len(convergence)
        for _ in range(diff):
            convergence.append(False)
        return convergence

    def get_fermi(self):
        pattern = r"Fermi energy:\s+(\d+\.\d+)\s+eV"
        return np.array(re.findall(pattern, self.log_main)).astype(float)

<<<<<<< HEAD

class SphinxWavesParser:
    """Class to read SPHInX waves.sxb files (HDF5 format)

    Initialize with waves.sxb filename, or use load ()

    """

    def __init__(self, file_name="waves.sxb", cwd="."):
        """
        Args:
            file_name (str): file name
            cwd (str): directory path
        """
        self._eps = None
        if Path(file_name).is_absolute():
            self.wfile = h5py.File(Path(file_name))
        else:
            path = Path(cwd) / Path(file_name)
            self.wfile = h5py.File(path)

    @property
    def _n_gk(self):
        return self.wfile['nGk'][:]
    
    @property
    def mesh(self):
        return self.wfile["meshDim"][:]

    @property
    def Nx(self):
        return self.wfile['meshDim'][0]

    @property
    def Ny(self):
        return self.wfile['meshDim'][1]

    @property
    def Nz(self):
        return self.wfile['meshDim'][2]

    @property
    def n_states(self):
        return self.wfile["nPerK"][0]

    @property
    def n_spin(self):
        return self.wfile["nSpin"].shape[0]

    @property
    def k_weights(self):
        return self.wfile["kWeights"][:]

    @property
    def k_vec(self):
        return self.wfile["kVec"][:]

    @property
    def eps(self):
        """All eigenvalues (in Hartree) as (nk,n_states) block"""
        if (self._eps is None):
            self._eps = self.wfile['eps'][:].reshape(-1,self.n_spin,self.n_states)
        return self._eps.T #change

    def get_psi_rec(self, i, ispin, ik):
        """Loads a single wavefunction on full FFT mesh"""
        if i < 0 or i >= self.n_states:
            raise IndexError(f"i={i} fails 0 <= i < n_states={self.n_states}")
        if ispin < 0 or ispin >= self.n_spin:
            raise IndexError(f"ispin={ispin} fails 0 <= ispin < n_spin={self.n_spin}")
        if ik < 0 or ik >= self.nk:
            raise IndexError(f"ik={ik} fails 0 <= ik < nk={self.nk}")

        res = np.zeros(shape=self.mesh, dtype=np.complex128)
        off = self._n_gk[ik] * (i + ispin * self.n_states)
        psire = self.wfile[f"psi-{ik+1}.re"][off : off + self._n_gk[ik]]
        psiim = self.wfile[f"psi-{ik+1}.im"][off : off + self._n_gk[ik]]
        res.flat[self.wfile["fftIdx"][off : off + self._n_gk[ik]]] = psire + 1j * psiim
        return res

    @property
    def nk(self):
        """Number of k-points"""
        return self.k_weights.shape[0]
=======
    @property
    def results(self):
        if self._scf_not_entered:
            return {}
        results = {"generic": {}, "dft": {}}
        for key, func in self.generic_dict.items():
            value = func()
            if key == "job_finished" or len(value) > 0:
                results["generic"][key] = value
        for key, func in self.dft_dict.items():
            value = func()
            if len(value) > 0:
                results["dft"][key] = value
        return results
>>>>>>> d1c9f21d
<|MERGE_RESOLUTION|>--- conflicted
+++ resolved
@@ -402,94 +402,7 @@
 
     def get_fermi(self):
         pattern = r"Fermi energy:\s+(\d+\.\d+)\s+eV"
-        return np.array(re.findall(pattern, self.log_main)).astype(float)
-
-<<<<<<< HEAD
-
-class SphinxWavesParser:
-    """Class to read SPHInX waves.sxb files (HDF5 format)
-
-    Initialize with waves.sxb filename, or use load ()
-
-    """
-
-    def __init__(self, file_name="waves.sxb", cwd="."):
-        """
-        Args:
-            file_name (str): file name
-            cwd (str): directory path
-        """
-        self._eps = None
-        if Path(file_name).is_absolute():
-            self.wfile = h5py.File(Path(file_name))
-        else:
-            path = Path(cwd) / Path(file_name)
-            self.wfile = h5py.File(path)
-
-    @property
-    def _n_gk(self):
-        return self.wfile['nGk'][:]
-    
-    @property
-    def mesh(self):
-        return self.wfile["meshDim"][:]
-
-    @property
-    def Nx(self):
-        return self.wfile['meshDim'][0]
-
-    @property
-    def Ny(self):
-        return self.wfile['meshDim'][1]
-
-    @property
-    def Nz(self):
-        return self.wfile['meshDim'][2]
-
-    @property
-    def n_states(self):
-        return self.wfile["nPerK"][0]
-
-    @property
-    def n_spin(self):
-        return self.wfile["nSpin"].shape[0]
-
-    @property
-    def k_weights(self):
-        return self.wfile["kWeights"][:]
-
-    @property
-    def k_vec(self):
-        return self.wfile["kVec"][:]
-
-    @property
-    def eps(self):
-        """All eigenvalues (in Hartree) as (nk,n_states) block"""
-        if (self._eps is None):
-            self._eps = self.wfile['eps'][:].reshape(-1,self.n_spin,self.n_states)
-        return self._eps.T #change
-
-    def get_psi_rec(self, i, ispin, ik):
-        """Loads a single wavefunction on full FFT mesh"""
-        if i < 0 or i >= self.n_states:
-            raise IndexError(f"i={i} fails 0 <= i < n_states={self.n_states}")
-        if ispin < 0 or ispin >= self.n_spin:
-            raise IndexError(f"ispin={ispin} fails 0 <= ispin < n_spin={self.n_spin}")
-        if ik < 0 or ik >= self.nk:
-            raise IndexError(f"ik={ik} fails 0 <= ik < nk={self.nk}")
-
-        res = np.zeros(shape=self.mesh, dtype=np.complex128)
-        off = self._n_gk[ik] * (i + ispin * self.n_states)
-        psire = self.wfile[f"psi-{ik+1}.re"][off : off + self._n_gk[ik]]
-        psiim = self.wfile[f"psi-{ik+1}.im"][off : off + self._n_gk[ik]]
-        res.flat[self.wfile["fftIdx"][off : off + self._n_gk[ik]]] = psire + 1j * psiim
-        return res
-
-    @property
-    def nk(self):
-        """Number of k-points"""
-        return self.k_weights.shape[0]
-=======
+ 
     @property
     def results(self):
         if self._scf_not_entered:
@@ -504,4 +417,88 @@
             if len(value) > 0:
                 results["dft"][key] = value
         return results
->>>>>>> d1c9f21d
+
+
+class SphinxWavesParser:
+    """Class to read SPHInX waves.sxb files (HDF5 format)
+
+    Initialize with waves.sxb filename, or use load ()
+
+    """
+
+    def __init__(self, file_name="waves.sxb", cwd="."):
+        """
+        Args:
+            file_name (str): file name
+            cwd (str): directory path
+        """
+        self._eps = None
+        if Path(file_name).is_absolute():
+            self.wfile = h5py.File(Path(file_name))
+        else:
+            path = Path(cwd) / Path(file_name)
+            self.wfile = h5py.File(path)
+
+    @property
+    def _n_gk(self):
+        return self.wfile['nGk'][:]
+    
+    @property
+    def mesh(self):
+        return self.wfile["meshDim"][:]
+
+    @property
+    def Nx(self):
+        return self.wfile['meshDim'][0]
+
+    @property
+    def Ny(self):
+        return self.wfile['meshDim'][1]
+
+    @property
+    def Nz(self):
+        return self.wfile['meshDim'][2]
+
+    @property
+    def n_states(self):
+        return self.wfile["nPerK"][0]
+
+    @property
+    def n_spin(self):
+        return self.wfile["nSpin"].shape[0]
+
+    @property
+    def k_weights(self):
+        return self.wfile["kWeights"][:]
+
+    @property
+    def k_vec(self):
+        return self.wfile["kVec"][:]
+
+    @property
+    def eps(self):
+        """All eigenvalues (in Hartree) as (nk,n_states) block"""
+        if (self._eps is None):
+            self._eps = self.wfile['eps'][:].reshape(-1,self.n_spin,self.n_states)
+        return self._eps.T #change
+
+    def get_psi_rec(self, i, ispin, ik):
+        """Loads a single wavefunction on full FFT mesh"""
+        if i < 0 or i >= self.n_states:
+            raise IndexError(f"i={i} fails 0 <= i < n_states={self.n_states}")
+        if ispin < 0 or ispin >= self.n_spin:
+            raise IndexError(f"ispin={ispin} fails 0 <= ispin < n_spin={self.n_spin}")
+        if ik < 0 or ik >= self.nk:
+            raise IndexError(f"ik={ik} fails 0 <= ik < nk={self.nk}")
+
+        res = np.zeros(shape=self.mesh, dtype=np.complex128)
+        off = self._n_gk[ik] * (i + ispin * self.n_states)
+        psire = self.wfile[f"psi-{ik+1}.re"][off : off + self._n_gk[ik]]
+        psiim = self.wfile[f"psi-{ik+1}.im"][off : off + self._n_gk[ik]]
+        res.flat[self.wfile["fftIdx"][off : off + self._n_gk[ik]]] = psire + 1j * psiim
+        return res
+
+    @property
+    def nk(self):
+        """Number of k-points"""
+        return self.k_weights.shape[0]
