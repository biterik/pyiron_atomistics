channels:
  - conda-forge
dependencies:
  - aimsgb =0.1.0
  - ase =3.21.1
  - coveralls
  - coverage
  - codacy-coverage
  - defusedxml =0.7.1
  - future =0.18.2
  - h5py =3.1.0
  - matplotlib-base =3.3.4
  - mendeleev =0.6.1
  - molmod =1.4.8
  - numpy =1.20.1
  - pandas =1.2.3
  - phonopy =2.8.1
  - pyiron_base =0.2.2
  - pymatgen =2022.0.4
  - pyscal =2.10.7
  - pytables =3.6.1
<<<<<<< HEAD
  - scipy =1.6.0
  - seekpath =2.0.1
  - six =1.15.0
  - scikit-learn =0.24.1
  - spglib =1.16.1
=======
  - quickff =2.2.4
  - scipy =1.6.1
  - seekpath =2.0.1
  - six =1.15.0
  - scikit-learn =0.24.1
  - spglib =1.16.1
  - sqlalchemy =1.3.23
  - tamkin =1.2.6
  - yaff =1.4.2
>>>>>>> 833b51cf
<|MERGE_RESOLUTION|>--- conflicted
+++ resolved
@@ -19,20 +19,9 @@
   - pymatgen =2022.0.4
   - pyscal =2.10.7
   - pytables =3.6.1
-<<<<<<< HEAD
-  - scipy =1.6.0
-  - seekpath =2.0.1
-  - six =1.15.0
-  - scikit-learn =0.24.1
-  - spglib =1.16.1
-=======
-  - quickff =2.2.4
   - scipy =1.6.1
   - seekpath =2.0.1
   - six =1.15.0
   - scikit-learn =0.24.1
   - spglib =1.16.1
-  - sqlalchemy =1.3.23
-  - tamkin =1.2.6
-  - yaff =1.4.2
->>>>>>> 833b51cf
+  - sqlalchemy =1.3.23  # 1.4.0 is broken on conda