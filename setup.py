"""
Setuptools based setup module
"""
from setuptools import setup, find_packages

import versioneer

setup(
    name='pyiron-atomistics',
    version=versioneer.get_version(),
    description='pyiron - an integrated development environment (IDE) for computational materials science.',
    long_description='http://pyiron.org',

    url='https://github.com/pyiron/pyiron_atomistics',
    author='Max-Planck-Institut für Eisenforschung GmbH - Computational Materials Design (CM) Department',
    author_email='janssen@mpie.de',
    license='BSD',

    classifiers=['Development Status :: 5 - Production/Stable',
                 'Topic :: Scientific/Engineering :: Physics',
                 'License :: OSI Approved :: BSD License',
                 'Intended Audience :: Science/Research',
                 'Operating System :: OS Independent',
                 'Programming Language :: Python :: 3',
                 'Programming Language :: Python :: 3.6',
                 'Programming Language :: Python :: 3.7',
                 'Programming Language :: Python :: 3.8',
                 'Programming Language :: Python :: 3.9'],

    keywords='pyiron',
    packages=find_packages(exclude=["*tests*", "*docs*", "*binder*", "*conda*", "*notebooks*", "*.ci_support*"]),
    install_requires=[
        'aimsgb==0.1.0',
        'ase==3.22.0',
        'defusedxml==0.7.1',
        'future==0.18.2',
        'h5py==3.6.0',
        'matplotlib==3.5.0',
        'mendeleev==0.9.0',
        'numpy==1.21.4',
        'pandas==1.3.4',
        'phonopy==2.12.0',
<<<<<<< HEAD
        'pyiron_base==0.4.0',
=======
        'pyiron_base==0.4.2',
>>>>>>> 17c4163d
        'pymatgen==2022.0.16',
        'scipy==1.7.2',
        'seekpath==2.0.1',
        'scikit-learn==1.0.1',
        'spglib==1.16.2',
        'tables==3.6.1'
    ],
    cmdclass=versioneer.get_cmdclass(),

    )<|MERGE_RESOLUTION|>--- conflicted
+++ resolved
@@ -40,11 +40,7 @@
         'numpy==1.21.4',
         'pandas==1.3.4',
         'phonopy==2.12.0',
-<<<<<<< HEAD
-        'pyiron_base==0.4.0',
-=======
         'pyiron_base==0.4.2',
->>>>>>> 17c4163d
         'pymatgen==2022.0.16',
         'scipy==1.7.2',
         'seekpath==2.0.1',
